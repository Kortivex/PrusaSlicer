#include "libslic3r/libslic3r.h"
#include "slic3r/GUI/Gizmos/GLGizmos.hpp"
#include "GLCanvas3D.hpp"

#include "admesh/stl.h"
#include "polypartition.h"
#include "libslic3r/ClipperUtils.hpp"
#include "libslic3r/PrintConfig.hpp"
#include "libslic3r/GCode/PreviewData.hpp"
#include "libslic3r/Geometry.hpp"
#include "libslic3r/Utils.hpp"
#include "libslic3r/Technologies.hpp"
#include "libslic3r/Tesselate.hpp"
#include "slic3r/GUI/3DScene.hpp"
#include "slic3r/GUI/BackgroundSlicingProcess.hpp"
#include "slic3r/GUI/GLShader.hpp"
#include "slic3r/GUI/GUI.hpp"
#include "slic3r/GUI/PresetBundle.hpp"
#include "slic3r/GUI/Tab.hpp"
#include "slic3r/GUI/GUI_Preview.hpp"
#include "GUI_App.hpp"
#include "GUI_ObjectList.hpp"
#include "GUI_ObjectManipulation.hpp"
#include "I18N.hpp"

#if ENABLE_RETINA_GL
#include "slic3r/Utils/RetinaHelper.hpp"
#endif

#include <GL/glew.h>

#include <wx/glcanvas.h>
#include <wx/bitmap.h>
#include <wx/dcmemory.h>
#include <wx/image.h>
#include <wx/settings.h>
#include <wx/tooltip.h>
#include <wx/debug.h>
#include <wx/fontutil.h>

// Print now includes tbb, and tbb includes Windows. This breaks compilation of wxWidgets if included before wx.
#include "libslic3r/Print.hpp"
#include "libslic3r/SLAPrint.hpp"

#include "wxExtensions.hpp"

#include <tbb/parallel_for.h>
#include <tbb/spin_mutex.h>

#include <boost/log/trivial.hpp>
#include <boost/algorithm/string/predicate.hpp>

#include <iostream>
#include <float.h>
#include <algorithm>
#include <cmath>
#if ENABLE_RENDER_STATISTICS
#include <chrono>
#endif // ENABLE_RENDER_STATISTICS

static const float TRACKBALLSIZE = 0.8f;
static const float GROUND_Z = -0.02f;

static const float GIZMO_RESET_BUTTON_HEIGHT = 22.0f;
static const float GIZMO_RESET_BUTTON_WIDTH = 70.f;

static const float DEFAULT_BG_DARK_COLOR[3] = { 0.478f, 0.478f, 0.478f };
static const float DEFAULT_BG_LIGHT_COLOR[3] = { 0.753f, 0.753f, 0.753f };
static const float ERROR_BG_DARK_COLOR[3] = { 0.478f, 0.192f, 0.039f };
static const float ERROR_BG_LIGHT_COLOR[3] = { 0.753f, 0.192f, 0.039f };
//static const float AXES_COLOR[3][3] = { { 1.0f, 0.0f, 0.0f }, { 0.0f, 1.0f, 0.0f }, { 0.0f, 0.0f, 1.0f } };

namespace Slic3r {
namespace GUI {

Size::Size()
    : m_width(0)
    , m_height(0)
{
}

Size::Size(int width, int height, float scale_factor)
    : m_width(width)
    , m_height(height)
    , m_scale_factor(scale_factor)
{
}

int Size::get_width() const
{
    return m_width;
}

void Size::set_width(int width)
{
    m_width = width;
}

int Size::get_height() const
{
    return m_height;
}

void Size::set_height(int height)
{
    m_height = height;
}

int Size::get_scale_factor() const
{
    return m_scale_factor;
}

void Size::set_scale_factor(int scale_factor)
{
    m_scale_factor = scale_factor;
}

#if !ENABLE_TEXTURES_FROM_SVG
GLCanvas3D::Shader::Shader()
    : m_shader(nullptr)
{
}

GLCanvas3D::Shader::~Shader()
{
    _reset();
}

bool GLCanvas3D::Shader::init(const std::string& vertex_shader_filename, const std::string& fragment_shader_filename)
{
    if (is_initialized())
        return true;

    m_shader = new GLShader();
    if (m_shader != nullptr)
    {
        if (!m_shader->load_from_file(fragment_shader_filename.c_str(), vertex_shader_filename.c_str()))
        {
            std::cout << "Compilaton of shader failed:" << std::endl;
            std::cout << m_shader->last_error << std::endl;
            _reset();
            return false;
        }
    }

    return true;
}

bool GLCanvas3D::Shader::is_initialized() const
{
    return (m_shader != nullptr);
}

bool GLCanvas3D::Shader::start_using() const
{
    if (is_initialized())
    {
        m_shader->enable();
        return true;
    }
    else
        return false;
}

void GLCanvas3D::Shader::stop_using() const
{
    if (m_shader != nullptr)
        m_shader->disable();
}

void GLCanvas3D::Shader::set_uniform(const std::string& name, float value) const
{
    if (m_shader != nullptr)
        m_shader->set_uniform(name.c_str(), value);
}

void GLCanvas3D::Shader::set_uniform(const std::string& name, const float* matrix) const
{
    if (m_shader != nullptr)
        m_shader->set_uniform(name.c_str(), matrix);
}

const GLShader* GLCanvas3D::Shader::get_shader() const
{
    return m_shader;
}

void GLCanvas3D::Shader::_reset()
{
    if (m_shader != nullptr)
    {
        m_shader->release();
        delete m_shader;
        m_shader = nullptr;
    }
}
#endif // !ENABLE_TEXTURES_FROM_SVG

GLCanvas3D::LayersEditing::LayersEditing()
    : m_enabled(false)
    , m_z_texture_id(0)
    , m_model_object(nullptr)
    , m_object_max_z(0.f)
    , m_slicing_parameters(nullptr)
    , m_layer_height_profile_modified(false)
    , state(Unknown)
    , band_width(2.0f)
    , strength(0.005f)
    , last_object_id(-1)
    , last_z(0.0f)
    , last_action(LAYER_HEIGHT_EDIT_ACTION_INCREASE)
{
}

GLCanvas3D::LayersEditing::~LayersEditing()
{
    if (m_z_texture_id != 0)
    {
        glsafe(::glDeleteTextures(1, &m_z_texture_id));
        m_z_texture_id = 0;
    }
    delete m_slicing_parameters;
}

const float GLCanvas3D::LayersEditing::THICKNESS_BAR_WIDTH = 70.0f;
const float GLCanvas3D::LayersEditing::THICKNESS_RESET_BUTTON_HEIGHT = 22.0f;

bool GLCanvas3D::LayersEditing::init(const std::string& vertex_shader_filename, const std::string& fragment_shader_filename)
{
    if (!m_shader.init(vertex_shader_filename, fragment_shader_filename))
        return false;

    glsafe(::glGenTextures(1, (GLuint*)&m_z_texture_id));
    glsafe(::glBindTexture(GL_TEXTURE_2D, m_z_texture_id));
    glsafe(::glTexParameteri(GL_TEXTURE_2D, GL_TEXTURE_WRAP_S, GL_CLAMP));
    glsafe(::glTexParameteri(GL_TEXTURE_2D, GL_TEXTURE_WRAP_T, GL_CLAMP));
    glsafe(::glTexParameteri(GL_TEXTURE_2D, GL_TEXTURE_MAG_FILTER, GL_LINEAR));
    glsafe(::glTexParameteri(GL_TEXTURE_2D, GL_TEXTURE_MIN_FILTER, GL_LINEAR_MIPMAP_NEAREST));
    glsafe(::glTexParameteri(GL_TEXTURE_2D, GL_TEXTURE_MAX_LEVEL, 1));
    glsafe(::glBindTexture(GL_TEXTURE_2D, 0));

    return true;
}

void GLCanvas3D::LayersEditing::set_config(const DynamicPrintConfig* config)
{ 
    m_config = config;
    delete m_slicing_parameters;
    m_slicing_parameters = nullptr;
    m_layers_texture.valid = false;
}

void GLCanvas3D::LayersEditing::select_object(const Model &model, int object_id)
{
    const ModelObject *model_object_new = (object_id >= 0) ? model.objects[object_id] : nullptr;
    // Maximum height of an object changes when the object gets rotated or scaled.
    // Changing maximum height of an object will invalidate the layer heigth editing profile.
    // m_model_object->raw_bounding_box() is cached, therefore it is cheap even if this method is called frequently.
	float new_max_z = (model_object_new == nullptr) ? 0.f : model_object_new->raw_bounding_box().size().z();
	if (m_model_object != model_object_new || this->last_object_id != object_id || m_object_max_z != new_max_z ||
        (model_object_new != nullptr && m_model_object->id() != model_object_new->id())) {
        m_layer_height_profile.clear();
        m_layer_height_profile_modified = false;
        delete m_slicing_parameters;
        m_slicing_parameters   = nullptr;
        m_layers_texture.valid = false;
        this->last_object_id   = object_id;
        m_model_object         = model_object_new;
        m_object_max_z         = new_max_z;
    }
}

bool GLCanvas3D::LayersEditing::is_allowed() const
{
    return m_shader.is_initialized() && m_shader.get_shader()->shader_program_id > 0 && m_z_texture_id > 0;
}

bool GLCanvas3D::LayersEditing::is_enabled() const
{
    return m_enabled;
}

void GLCanvas3D::LayersEditing::set_enabled(bool enabled)
{
    m_enabled = is_allowed() && enabled;
}

void GLCanvas3D::LayersEditing::render_overlay(const GLCanvas3D& canvas) const
{
    if (!m_enabled)
        return;

    const Rect& bar_rect = get_bar_rect_viewport(canvas);
    const Rect& reset_rect = get_reset_rect_viewport(canvas);

    _render_tooltip_texture(canvas, bar_rect, reset_rect);
    _render_reset_texture(reset_rect);
    _render_active_object_annotations(canvas, bar_rect);
    _render_profile(bar_rect);
}

float GLCanvas3D::LayersEditing::get_cursor_z_relative(const GLCanvas3D& canvas)
{
    const Vec2d mouse_pos = canvas.get_local_mouse_position();
    const Rect& rect = get_bar_rect_screen(canvas);
    float x = (float)mouse_pos(0);
    float y = (float)mouse_pos(1);
    float t = rect.get_top();
    float b = rect.get_bottom();

    return ((rect.get_left() <= x) && (x <= rect.get_right()) && (t <= y) && (y <= b)) ?
        // Inside the bar.
        (b - y - 1.0f) / (b - t - 1.0f) :
        // Outside the bar.
        -1000.0f;
}

bool GLCanvas3D::LayersEditing::bar_rect_contains(const GLCanvas3D& canvas, float x, float y)
{
    const Rect& rect = get_bar_rect_screen(canvas);
    return (rect.get_left() <= x) && (x <= rect.get_right()) && (rect.get_top() <= y) && (y <= rect.get_bottom());
}

bool GLCanvas3D::LayersEditing::reset_rect_contains(const GLCanvas3D& canvas, float x, float y)
{
    const Rect& rect = get_reset_rect_screen(canvas);
    return (rect.get_left() <= x) && (x <= rect.get_right()) && (rect.get_top() <= y) && (y <= rect.get_bottom());
}

Rect GLCanvas3D::LayersEditing::get_bar_rect_screen(const GLCanvas3D& canvas)
{
    const Size& cnv_size = canvas.get_canvas_size();
    float w = (float)cnv_size.get_width();
    float h = (float)cnv_size.get_height();

    return Rect(w - thickness_bar_width(canvas), 0.0f, w, h - reset_button_height(canvas));
}

Rect GLCanvas3D::LayersEditing::get_reset_rect_screen(const GLCanvas3D& canvas)
{
    const Size& cnv_size = canvas.get_canvas_size();
    float w = (float)cnv_size.get_width();
    float h = (float)cnv_size.get_height();

    return Rect(w - thickness_bar_width(canvas), h - reset_button_height(canvas), w, h);
}

Rect GLCanvas3D::LayersEditing::get_bar_rect_viewport(const GLCanvas3D& canvas)
{
    const Size& cnv_size = canvas.get_canvas_size();
    float half_w = 0.5f * (float)cnv_size.get_width();
    float half_h = 0.5f * (float)cnv_size.get_height();

    float zoom = (float)canvas.get_camera().get_zoom();
    float inv_zoom = (zoom != 0.0f) ? 1.0f / zoom : 0.0f;

    return Rect((half_w - thickness_bar_width(canvas)) * inv_zoom, half_h * inv_zoom, half_w * inv_zoom, (-half_h + reset_button_height(canvas)) * inv_zoom);
}

Rect GLCanvas3D::LayersEditing::get_reset_rect_viewport(const GLCanvas3D& canvas)
{
    const Size& cnv_size = canvas.get_canvas_size();
    float half_w = 0.5f * (float)cnv_size.get_width();
    float half_h = 0.5f * (float)cnv_size.get_height();

    float zoom = (float)canvas.get_camera().get_zoom();
    float inv_zoom = (zoom != 0.0f) ? 1.0f / zoom : 0.0f;

    return Rect((half_w - thickness_bar_width(canvas)) * inv_zoom, (-half_h + reset_button_height(canvas)) * inv_zoom, half_w * inv_zoom, -half_h * inv_zoom);
}


bool GLCanvas3D::LayersEditing::_is_initialized() const
{
    return m_shader.is_initialized();
}

void GLCanvas3D::LayersEditing::_render_tooltip_texture(const GLCanvas3D& canvas, const Rect& bar_rect, const Rect& reset_rect) const
{
    // TODO: do this with ImGui

    if (m_tooltip_texture.get_id() == 0)
    {
        std::string filename = resources_dir() + "/icons/variable_layer_height_tooltip.png";
        if (!m_tooltip_texture.load_from_file(filename, false, true))
            return;
    }

#if ENABLE_RETINA_GL
    const float scale = canvas.get_canvas_size().get_scale_factor();
#else
    const float scale = canvas.get_wxglcanvas()->GetContentScaleFactor();
#endif
    const float width = (float)m_tooltip_texture.get_width() * scale;
    const float height = (float)m_tooltip_texture.get_height() * scale;

    float zoom = (float)canvas.get_camera().get_zoom();
    float inv_zoom = (zoom != 0.0f) ? 1.0f / zoom : 0.0f;
    float gap = 10.0f * inv_zoom;

    float bar_left = bar_rect.get_left();
    float reset_bottom = reset_rect.get_bottom();

    float l = bar_left - width * inv_zoom - gap;
    float r = bar_left - gap;
    float t = reset_bottom + height * inv_zoom + gap;
    float b = reset_bottom + gap;

    GLTexture::render_texture(m_tooltip_texture.get_id(), l, r, b, t);
}

void GLCanvas3D::LayersEditing::_render_reset_texture(const Rect& reset_rect) const
{
    if (m_reset_texture.get_id() == 0)
    {
        std::string filename = resources_dir() + "/icons/variable_layer_height_reset.png";
        if (!m_reset_texture.load_from_file(filename, false, true))
            return;
    }

    GLTexture::render_texture(m_reset_texture.get_id(), reset_rect.get_left(), reset_rect.get_right(), reset_rect.get_bottom(), reset_rect.get_top());
}

void GLCanvas3D::LayersEditing::_render_active_object_annotations(const GLCanvas3D& canvas, const Rect& bar_rect) const
{
    m_shader.start_using();

    m_shader.set_uniform("z_to_texture_row", float(m_layers_texture.cells - 1) / (float(m_layers_texture.width) * m_object_max_z));
	m_shader.set_uniform("z_texture_row_to_normalized", 1.0f / (float)m_layers_texture.height);
    m_shader.set_uniform("z_cursor", m_object_max_z * this->get_cursor_z_relative(canvas));
    m_shader.set_uniform("z_cursor_band_width", band_width);
    m_shader.set_uniform("object_max_z", m_object_max_z);

    glsafe(::glPixelStorei(GL_UNPACK_ALIGNMENT, 1));
    glsafe(::glBindTexture(GL_TEXTURE_2D, m_z_texture_id));

    // Render the color bar
    float l = bar_rect.get_left();
    float r = bar_rect.get_right();
    float t = bar_rect.get_top();
    float b = bar_rect.get_bottom();

    ::glBegin(GL_QUADS);
    ::glNormal3f(0.0f, 0.0f, 1.0f);
    ::glTexCoord2f(0.0f, 0.0f); ::glVertex2f(l, b);
    ::glTexCoord2f(1.0f, 0.0f); ::glVertex2f(r, b);
    ::glTexCoord2f(1.0f, 1.0f); ::glVertex2f(r, t);
    ::glTexCoord2f(0.0f, 1.0f); ::glVertex2f(l, t);
    glsafe(::glEnd());
    glsafe(::glBindTexture(GL_TEXTURE_2D, 0));

    m_shader.stop_using();
}

void GLCanvas3D::LayersEditing::_render_profile(const Rect& bar_rect) const
{
    //FIXME show some kind of legend.

    if (!m_slicing_parameters)
        return;

    // Make the vertical bar a bit wider so the layer height curve does not touch the edge of the bar region.
    float scale_x = bar_rect.get_width() / (float)(1.12 * m_slicing_parameters->max_layer_height);
    float scale_y = bar_rect.get_height() / m_object_max_z;
    float x = bar_rect.get_left() + (float)m_slicing_parameters->layer_height * scale_x;

    // Baseline
    glsafe(::glColor3f(0.0f, 0.0f, 0.0f));
    ::glBegin(GL_LINE_STRIP);
    ::glVertex2f(x, bar_rect.get_bottom());
    ::glVertex2f(x, bar_rect.get_top());
    glsafe(::glEnd());

    // Curve
    glsafe(::glColor3f(0.0f, 0.0f, 1.0f));
    ::glBegin(GL_LINE_STRIP);
    for (unsigned int i = 0; i < m_layer_height_profile.size(); i += 2)
        ::glVertex2f(bar_rect.get_left() + (float)m_layer_height_profile[i + 1] * scale_x, bar_rect.get_bottom() + (float)m_layer_height_profile[i] * scale_y);
    glsafe(::glEnd());
}

void GLCanvas3D::LayersEditing::render_volumes(const GLCanvas3D& canvas, const GLVolumeCollection &volumes) const
{
    assert(this->is_allowed());
    assert(this->last_object_id != -1);
    GLint shader_id = m_shader.get_shader()->shader_program_id;
    assert(shader_id > 0);

    GLint current_program_id;
    glsafe(::glGetIntegerv(GL_CURRENT_PROGRAM, &current_program_id));
    if (shader_id > 0 && shader_id != current_program_id)
        // The layer editing shader is not yet active. Activate it.
        glsafe(::glUseProgram(shader_id));
    else
        // The layer editing shader was already active.
        current_program_id = -1;

    GLint z_to_texture_row_id               = ::glGetUniformLocation(shader_id, "z_to_texture_row");
    GLint z_texture_row_to_normalized_id    = ::glGetUniformLocation(shader_id, "z_texture_row_to_normalized");
    GLint z_cursor_id                       = ::glGetUniformLocation(shader_id, "z_cursor");
    GLint z_cursor_band_width_id            = ::glGetUniformLocation(shader_id, "z_cursor_band_width");
    GLint world_matrix_id                   = ::glGetUniformLocation(shader_id, "volume_world_matrix");
    GLint object_max_z_id                   = ::glGetUniformLocation(shader_id, "object_max_z");
    glcheck();

    if (z_to_texture_row_id != -1 && z_texture_row_to_normalized_id != -1 && z_cursor_id != -1 && z_cursor_band_width_id != -1 && world_matrix_id != -1) 
    {
        const_cast<LayersEditing*>(this)->generate_layer_height_texture();

        // Uniforms were resolved, go ahead using the layer editing shader.
        glsafe(::glUniform1f(z_to_texture_row_id, GLfloat(m_layers_texture.cells - 1) / (GLfloat(m_layers_texture.width) * GLfloat(m_object_max_z))));
        glsafe(::glUniform1f(z_texture_row_to_normalized_id, GLfloat(1.0f / m_layers_texture.height)));
        glsafe(::glUniform1f(z_cursor_id, GLfloat(m_object_max_z) * GLfloat(this->get_cursor_z_relative(canvas))));
        glsafe(::glUniform1f(z_cursor_band_width_id, GLfloat(this->band_width)));
        // Initialize the layer height texture mapping.
        GLsizei w = (GLsizei)m_layers_texture.width;
        GLsizei h = (GLsizei)m_layers_texture.height;
        GLsizei half_w = w / 2;
        GLsizei half_h = h / 2;
        glsafe(::glPixelStorei(GL_UNPACK_ALIGNMENT, 1));
        glsafe(::glBindTexture(GL_TEXTURE_2D, m_z_texture_id));
        glsafe(::glTexImage2D(GL_TEXTURE_2D, 0, GL_RGBA, w, h, 0, GL_RGBA, GL_UNSIGNED_BYTE, 0));
        glsafe(::glTexImage2D(GL_TEXTURE_2D, 1, GL_RGBA, half_w, half_h, 0, GL_RGBA, GL_UNSIGNED_BYTE, 0));
        glsafe(::glTexSubImage2D(GL_TEXTURE_2D, 0, 0, 0, w, h, GL_RGBA, GL_UNSIGNED_BYTE, m_layers_texture.data.data()));
        glsafe(::glTexSubImage2D(GL_TEXTURE_2D, 1, 0, 0, half_w, half_h, GL_RGBA, GL_UNSIGNED_BYTE, m_layers_texture.data.data() + m_layers_texture.width * m_layers_texture.height * 4));
        for (const GLVolume* glvolume : volumes.volumes) {
            // Render the object using the layer editing shader and texture.
            if (! glvolume->is_active || glvolume->composite_id.object_id != this->last_object_id || glvolume->is_modifier)
                continue;
            if (world_matrix_id != -1)
                glsafe(::glUniformMatrix4fv(world_matrix_id, 1, GL_FALSE, (const GLfloat*)glvolume->world_matrix().cast<float>().data()));
            if (object_max_z_id != -1)
                glsafe(::glUniform1f(object_max_z_id, GLfloat(0)));
            glvolume->render();
        }
        // Revert back to the previous shader.
        glBindTexture(GL_TEXTURE_2D, 0);
        if (current_program_id > 0)
            glsafe(::glUseProgram(current_program_id));
    } 
    else 
    {
        // Something went wrong. Just render the object.
        assert(false);
        for (const GLVolume* glvolume : volumes.volumes) {
            // Render the object using the layer editing shader and texture.
			if (!glvolume->is_active || glvolume->composite_id.object_id != this->last_object_id || glvolume->is_modifier)
				continue;
            glsafe(::glUniformMatrix4fv(world_matrix_id, 1, GL_FALSE, (const GLfloat*)glvolume->world_matrix().cast<float>().data()));
			glvolume->render();
		}
	}
}

void GLCanvas3D::LayersEditing::adjust_layer_height_profile()
{
	this->update_slicing_parameters();
	PrintObject::update_layer_height_profile(*m_model_object, *m_slicing_parameters, m_layer_height_profile);
	Slic3r::adjust_layer_height_profile(*m_slicing_parameters, m_layer_height_profile, this->last_z, this->strength, this->band_width, this->last_action);
	m_layer_height_profile_modified = true;
    m_layers_texture.valid = false;
}

void GLCanvas3D::LayersEditing::reset_layer_height_profile(GLCanvas3D& canvas)
{
	const_cast<ModelObject*>(m_model_object)->layer_height_profile.clear();
    m_layer_height_profile.clear();
    m_layers_texture.valid = false;
    canvas.post_event(SimpleEvent(EVT_GLCANVAS_SCHEDULE_BACKGROUND_PROCESS));
}

void GLCanvas3D::LayersEditing::generate_layer_height_texture()
{
	this->update_slicing_parameters();
	// Always try to update the layer height profile.
    bool update = ! m_layers_texture.valid;
    if (PrintObject::update_layer_height_profile(*m_model_object, *m_slicing_parameters, m_layer_height_profile)) {
        // Initialized to the default value.
        m_layer_height_profile_modified = false;
        update = true;
    }
    // Update if the layer height profile was changed, or when the texture is not valid.
    if (! update && ! m_layers_texture.data.empty() && m_layers_texture.cells > 0)
        // Texture is valid, don't update.
        return; 

    if (m_layers_texture.data.empty()) {
        m_layers_texture.width  = 1024;
        m_layers_texture.height = 1024;
        m_layers_texture.levels = 2;
        m_layers_texture.data.assign(m_layers_texture.width * m_layers_texture.height * 5, 0);
    }

    bool level_of_detail_2nd_level = true;
    m_layers_texture.cells = Slic3r::generate_layer_height_texture(
        *m_slicing_parameters, 
        Slic3r::generate_object_layers(*m_slicing_parameters, m_layer_height_profile), 
		m_layers_texture.data.data(), m_layers_texture.height, m_layers_texture.width, level_of_detail_2nd_level);
	m_layers_texture.valid = true;
}

void GLCanvas3D::LayersEditing::accept_changes(GLCanvas3D& canvas)
{
    if (last_object_id >= 0) {
        if (m_layer_height_profile_modified) {
            const_cast<ModelObject*>(m_model_object)->layer_height_profile = m_layer_height_profile;
			canvas.post_event(SimpleEvent(EVT_GLCANVAS_SCHEDULE_BACKGROUND_PROCESS));
        }
    }
    m_layer_height_profile_modified = false;
}

void GLCanvas3D::LayersEditing::update_slicing_parameters()
{
	if (m_slicing_parameters == nullptr) {
		m_slicing_parameters = new SlicingParameters();
    	*m_slicing_parameters = PrintObject::slicing_parameters(*m_config, *m_model_object, m_object_max_z);
    }
}

float GLCanvas3D::LayersEditing::thickness_bar_width(const GLCanvas3D &canvas)
{
    return
#if ENABLE_RETINA_GL
        canvas.get_canvas_size().get_scale_factor()
#else
        canvas.get_wxglcanvas()->GetContentScaleFactor()
#endif
         * THICKNESS_BAR_WIDTH;
}

float GLCanvas3D::LayersEditing::reset_button_height(const GLCanvas3D &canvas)
{
    return
#if ENABLE_RETINA_GL
        canvas.get_canvas_size().get_scale_factor()
#else
        canvas.get_wxglcanvas()->GetContentScaleFactor()
#endif
         * THICKNESS_RESET_BUTTON_HEIGHT;
}


const Point GLCanvas3D::Mouse::Drag::Invalid_2D_Point(INT_MAX, INT_MAX);
const Vec3d GLCanvas3D::Mouse::Drag::Invalid_3D_Point(DBL_MAX, DBL_MAX, DBL_MAX);
const int GLCanvas3D::Mouse::Drag::MoveThresholdPx = 5;

GLCanvas3D::Mouse::Drag::Drag()
    : start_position_2D(Invalid_2D_Point)
    , start_position_3D(Invalid_3D_Point)
    , move_volume_idx(-1)
    , move_requires_threshold(false)
    , move_start_threshold_position_2D(Invalid_2D_Point)
{
}

GLCanvas3D::Mouse::Mouse()
    : dragging(false)
    , position(DBL_MAX, DBL_MAX)
    , scene_position(DBL_MAX, DBL_MAX, DBL_MAX)
    , ignore_left_up(false)
{
}

const unsigned char GLCanvas3D::WarningTexture::Background_Color[3] = { 120, 120, 120 };//{ 9, 91, 134 };
const unsigned char GLCanvas3D::WarningTexture::Opacity = 255;

GLCanvas3D::WarningTexture::WarningTexture()
    : GUI::GLTexture()
    , m_original_width(0)
    , m_original_height(0)
{
}

void GLCanvas3D::WarningTexture::activate(WarningTexture::Warning warning, bool state, const GLCanvas3D& canvas)
{
    auto it = std::find(m_warnings.begin(), m_warnings.end(), warning);

    if (state) {
        if (it != m_warnings.end()) // this warning is already set to be shown
            return;

        m_warnings.push_back(warning);
        std::sort(m_warnings.begin(), m_warnings.end());
    }
    else {
        if (it == m_warnings.end()) // deactivating something that is not active is an easy task
            return;

        m_warnings.erase(it);
        if (m_warnings.empty()) { // nothing remains to be shown
            reset();
            m_msg_text = "";// save information for rescaling
            return;
        }
    }

    // Look at the end of our vector and generate proper texture.
    std::string text;
    bool red_colored = false;
    switch (m_warnings.back()) {
        case ObjectOutside      : text = L("An object outside the print area was detected"); break;
        case ToolpathOutside    : text = L("A toolpath outside the print area was detected"); break;
        case SlaSupportsOutside : text = L("SLA supports outside the print area were detected"); break;
        case SomethingNotShown  : text = L("Some objects are not visible when editing supports"); break;
        case ObjectClashed: {
            text = L("An object outside the print area was detected\n"
                     "Resolve the current problem to continue slicing");
            red_colored = true;
            break;
        }
    }

    generate(text, canvas, true, red_colored); // GUI::GLTexture::reset() is called at the beginning of generate(...)

    // save information for rescaling
    m_msg_text = text;
    m_is_colored_red = red_colored;
}


#ifdef __WXMSW__
static bool is_font_cleartype(const wxFont &font)
{
    // Native font description: on MSW, it is a version number plus the content of LOGFONT, separated by semicolon.
    wxString font_desc = font.GetNativeFontInfoDesc();
    // Find the quality field.
    wxString sep(";");
    size_t startpos = 0;
    for (size_t i = 0; i < 12; ++ i)
        startpos = font_desc.find(sep, startpos + 1);
    ++ startpos;
    size_t endpos = font_desc.find(sep, startpos);
    int quality = wxAtoi(font_desc(startpos, endpos - startpos));
    return quality == CLEARTYPE_QUALITY;
}

// ClearType produces renders, which are difficult to convert into an alpha blended OpenGL texture.
// Therefore it is better to disable it, though Vojtech found out, that the font returned with ClearType
// disabled is signifcantly thicker than the default ClearType font.
// This function modifies the font provided.
static void msw_disable_cleartype(wxFont &font)
{
    // Native font description: on MSW, it is a version number plus the content of LOGFONT, separated by semicolon.
    wxString font_desc = font.GetNativeFontInfoDesc();
    // Find the quality field.
    wxString sep(";");
    size_t startpos_weight = 0;
    for (size_t i = 0; i < 5; ++ i)
        startpos_weight = font_desc.find(sep, startpos_weight + 1);
    ++ startpos_weight;
    size_t endpos_weight = font_desc.find(sep, startpos_weight);
    // Parse the weight field.
    unsigned int weight = atoi(font_desc(startpos_weight, endpos_weight - startpos_weight));
    size_t startpos = endpos_weight;
    for (size_t i = 0; i < 6; ++ i)
        startpos = font_desc.find(sep, startpos + 1);
    ++ startpos;
    size_t endpos = font_desc.find(sep, startpos);
    int quality = wxAtoi(font_desc(startpos, endpos - startpos));
    if (quality == CLEARTYPE_QUALITY) {
        // Replace the weight with a smaller value to compensate the weight of non ClearType font.
        wxString sweight    = std::to_string(weight * 2 / 4);
        size_t   len_weight = endpos_weight - startpos_weight;
        wxString squality   = std::to_string(ANTIALIASED_QUALITY);
        font_desc.replace(startpos_weight, len_weight, sweight);
        font_desc.replace(startpos + sweight.size() - len_weight, endpos - startpos, squality);
        font.SetNativeFontInfo(font_desc);
        wxString font_desc2 = font.GetNativeFontInfoDesc();
    }
    wxString font_desc2 = font.GetNativeFontInfoDesc();
}
#endif /* __WXMSW__ */

bool GLCanvas3D::WarningTexture::generate(const std::string& msg_utf8, const GLCanvas3D& canvas, bool compress, bool red_colored/* = false*/)
{
    reset();

    if (msg_utf8.empty())
        return false;

    wxString msg = _(msg_utf8);

    wxMemoryDC memDC;

#ifdef __WXMSW__
    // set scaled application normal font as default font 
    wxFont font = wxGetApp().normal_font();
#else
    // select default font
    const float scale = canvas.get_canvas_size().get_scale_factor();
    wxFont font = wxSystemSettings::GetFont(wxSYS_DEFAULT_GUI_FONT).Scale(scale);
#endif

    font.MakeLarger();
    font.MakeBold();
    memDC.SetFont(font);

    // calculates texture size
    wxCoord w, h;
    memDC.GetMultiLineTextExtent(msg, &w, &h);

    m_original_width = (int)w;
    m_original_height = (int)h;
    m_width = (int)next_highest_power_of_2((uint32_t)w);
	m_height = (int)next_highest_power_of_2((uint32_t)h);

    // generates bitmap
    wxBitmap bitmap(m_width, m_height);

    memDC.SelectObject(bitmap);
    memDC.SetBackground(wxBrush(*wxBLACK));
    memDC.Clear();

    // draw message
    memDC.SetTextForeground(*wxRED);
	memDC.DrawLabel(msg, wxRect(0,0, m_original_width, m_original_height), wxALIGN_CENTER);

    memDC.SelectObject(wxNullBitmap);

    // Convert the bitmap into a linear data ready to be loaded into the GPU.
    wxImage image = bitmap.ConvertToImage();

    // prepare buffer
    std::vector<unsigned char> data(4 * m_width * m_height, 0);
    const unsigned char *src = image.GetData();
    for (int h = 0; h < m_height; ++h)
    {
        unsigned char* dst = data.data() + 4 * h * m_width;
        for (int w = 0; w < m_width; ++w)
        {
            *dst++ = 255;
            if (red_colored) {
                *dst++ = 72; // 204
                *dst++ = 65; // 204
            } else {
                *dst++ = 255;
                *dst++ = 255;
            }
			*dst++ = (unsigned char)std::min<int>(255, *src);
            src += 3;
        }
    }

    // sends buffer to gpu
    glsafe(::glPixelStorei(GL_UNPACK_ALIGNMENT, 1));
    glsafe(::glGenTextures(1, &m_id));
    glsafe(::glBindTexture(GL_TEXTURE_2D, (GLuint)m_id));
    if (compress && GLEW_EXT_texture_compression_s3tc)
        glsafe(::glTexImage2D(GL_TEXTURE_2D, 0, GL_COMPRESSED_RGBA_S3TC_DXT5_EXT, (GLsizei)m_width, (GLsizei)m_height, 0, GL_RGBA, GL_UNSIGNED_BYTE, (const void*)data.data()));
    else
        glsafe(::glTexImage2D(GL_TEXTURE_2D, 0, GL_RGBA, (GLsizei)m_width, (GLsizei)m_height, 0, GL_RGBA, GL_UNSIGNED_BYTE, (const void*)data.data()));
    glsafe(::glTexParameteri(GL_TEXTURE_2D, GL_TEXTURE_MAG_FILTER, GL_LINEAR));
    glsafe(::glTexParameteri(GL_TEXTURE_2D, GL_TEXTURE_MIN_FILTER, GL_LINEAR));
    glsafe(::glTexParameteri(GL_TEXTURE_2D, GL_TEXTURE_MAX_LEVEL, 0));
    glsafe(::glBindTexture(GL_TEXTURE_2D, 0));

    return true;
}

void GLCanvas3D::WarningTexture::render(const GLCanvas3D& canvas) const
{
    if (m_warnings.empty())
        return;

    if ((m_id > 0) && (m_original_width > 0) && (m_original_height > 0) && (m_width > 0) && (m_height > 0))
    {
        const Size& cnv_size = canvas.get_canvas_size();
        float zoom = (float)canvas.get_camera().get_zoom();
        float inv_zoom = (zoom != 0.0f) ? 1.0f / zoom : 0.0f;
        float left = (-0.5f * (float)m_original_width) * inv_zoom;
        float top = (-0.5f * (float)cnv_size.get_height() + (float)m_original_height + 2.0f) * inv_zoom;
        float right = left + (float)m_original_width * inv_zoom;
        float bottom = top - (float)m_original_height * inv_zoom;

        float uv_left = 0.0f;
        float uv_top = 0.0f;
        float uv_right = (float)m_original_width / (float)m_width;
        float uv_bottom = (float)m_original_height / (float)m_height;

        GLTexture::Quad_UVs uvs;
        uvs.left_top = { uv_left, uv_top };
        uvs.left_bottom = { uv_left, uv_bottom };
        uvs.right_bottom = { uv_right, uv_bottom };
        uvs.right_top = { uv_right, uv_top };

        GLTexture::render_sub_texture(m_id, left, right, bottom, top, uvs);
    }
}

void GLCanvas3D::WarningTexture::msw_rescale(const GLCanvas3D& canvas)
{
    if (m_msg_text.empty())
        return;

    generate(m_msg_text, canvas, true, m_is_colored_red);
}

const unsigned char GLCanvas3D::LegendTexture::Squares_Border_Color[3] = { 64, 64, 64 };
const unsigned char GLCanvas3D::LegendTexture::Default_Background_Color[3] = { (unsigned char)(DEFAULT_BG_LIGHT_COLOR[0] * 255.0f), (unsigned char)(DEFAULT_BG_LIGHT_COLOR[1] * 255.0f), (unsigned char)(DEFAULT_BG_LIGHT_COLOR[2] * 255.0f) };
const unsigned char GLCanvas3D::LegendTexture::Error_Background_Color[3] = { (unsigned char)(ERROR_BG_LIGHT_COLOR[0] * 255.0f), (unsigned char)(ERROR_BG_LIGHT_COLOR[1] * 255.0f), (unsigned char)(ERROR_BG_LIGHT_COLOR[2] * 255.0f) };
const unsigned char GLCanvas3D::LegendTexture::Opacity = 255;

GLCanvas3D::LegendTexture::LegendTexture()
    : GUI::GLTexture()
    , m_original_width(0)
    , m_original_height(0)
{
}

void GLCanvas3D::LegendTexture::fill_color_print_legend_values(const GCodePreviewData& preview_data, const GLCanvas3D& canvas, 
                                                               std::vector<std::pair<double, double>>& cp_legend_values)
{
    if (preview_data.extrusion.view_type == GCodePreviewData::Extrusion::ColorPrint && 
        wxGetApp().extruders_edited_cnt() == 1) // show color change legend only for single-material presets
    {
        auto& config = wxGetApp().preset_bundle->project_config;
        const std::vector<double>& color_print_values = config.option<ConfigOptionFloats>("colorprint_heights")->values;
        const int values_cnt = color_print_values.size();
        if (values_cnt > 0) {
            auto print_zs = canvas.get_current_print_zs(true);
            auto z = 0;
            for (auto i = 0; i < values_cnt; ++i)
            {
                double prev_z = -1.0;
                for (z; z < print_zs.size(); ++z)
                    if (fabs(color_print_values[i] - print_zs[z]) < EPSILON) {
                        prev_z = print_zs[z - 1];
                        break;
                    }
                if (prev_z < 0)
                    continue;
                
                cp_legend_values.push_back(std::pair<double, double>(prev_z, color_print_values[i]));
            }
        }
    }
}

bool GLCanvas3D::LegendTexture::generate(const GCodePreviewData& preview_data, const std::vector<float>& tool_colors, const GLCanvas3D& canvas, bool compress)
{
    reset();

    // collects items to render
    auto title = _(preview_data.get_legend_title());

    std::vector<std::pair<double, double>> cp_legend_values;
    fill_color_print_legend_values(preview_data, canvas, cp_legend_values);

    const GCodePreviewData::LegendItemsList& items = preview_data.get_legend_items(tool_colors, cp_legend_values);

    unsigned int items_count = (unsigned int)items.size();
    if (items_count == 0)
        // nothing to render, return
        return false;

    wxMemoryDC memDC;
    wxMemoryDC mask_memDC;

    // calculate scaling
    const float scale_gl = canvas.get_canvas_size().get_scale_factor();
    const float scale = scale_gl * wxGetApp().em_unit()*0.1; // get scale from em_unit() value, because of get_scale_factor() return 1 
    const int scaled_square = std::floor((float)Px_Square * scale);
    const int scaled_title_offset = Px_Title_Offset * scale;
    const int scaled_text_offset = Px_Text_Offset * scale;
    const int scaled_square_contour = Px_Square_Contour * scale;
    const int scaled_border = Px_Border * scale;

#ifdef __WXMSW__
    // set scaled application normal font as default font 
    wxFont font = wxGetApp().normal_font();

    // Disabling ClearType works, but the font returned is very different (much thicker) from the default.
//    msw_disable_cleartype(font);
    bool cleartype = is_font_cleartype(font);
#else
    // select default font
    wxFont font = wxSystemSettings::GetFont(wxSYS_DEFAULT_GUI_FONT).Scale(scale_gl);
    bool cleartype = false;
#endif /* __WXMSW__ */

    memDC.SetFont(font);
    mask_memDC.SetFont(font);

    // calculates texture size
    wxCoord w, h;
    memDC.GetTextExtent(title, &w, &h);
    int title_width = (int)w;
    int title_height = (int)h;

    int max_text_width = 0;
    int max_text_height = 0;
    for (const GCodePreviewData::LegendItem& item : items)
    {
        memDC.GetTextExtent(GUI::from_u8(item.text), &w, &h);
        max_text_width = std::max(max_text_width, (int)w);
        max_text_height = std::max(max_text_height, (int)h);
    }

    m_original_width = std::max(2 * scaled_border + title_width, 2 * (scaled_border + scaled_square_contour) + scaled_square + scaled_text_offset + max_text_width);
    m_original_height = 2 * (scaled_border + scaled_square_contour) + title_height + scaled_title_offset + items_count * scaled_square;
    if (items_count > 1)
        m_original_height += (items_count - 1) * scaled_square_contour;

	m_width = (int)next_highest_power_of_2((uint32_t)m_original_width);
	m_height = (int)next_highest_power_of_2((uint32_t)m_original_height);

    // generates bitmap
    wxBitmap bitmap(m_width, m_height);
    wxBitmap mask(m_width, m_height);

    memDC.SelectObject(bitmap);
    mask_memDC.SelectObject(mask);

    memDC.SetBackground(wxBrush(*wxBLACK));
    mask_memDC.SetBackground(wxBrush(*wxBLACK));

    memDC.Clear();
    mask_memDC.Clear();

    // draw title
    memDC.SetTextForeground(*wxWHITE);
	mask_memDC.SetTextForeground(*wxRED);

    int title_x = scaled_border;
    int title_y = scaled_border;
    memDC.DrawText(title, title_x, title_y);
    mask_memDC.DrawText(title, title_x, title_y);

    // draw icons contours as background
    int squares_contour_x = scaled_border;
    int squares_contour_y = scaled_border + title_height + scaled_title_offset;
    int squares_contour_width = scaled_square + 2 * scaled_square_contour;
    int squares_contour_height = items_count * scaled_square + 2 * scaled_square_contour;
    if (items_count > 1)
        squares_contour_height += (items_count - 1) * scaled_square_contour;

    wxColour color(Squares_Border_Color[0], Squares_Border_Color[1], Squares_Border_Color[2]);
    wxPen pen(color);
    wxBrush brush(color);
    memDC.SetPen(pen);
    memDC.SetBrush(brush);
    memDC.DrawRectangle(wxRect(squares_contour_x, squares_contour_y, squares_contour_width, squares_contour_height));

    // draw items (colored icon + text)
    int icon_x = squares_contour_x + scaled_square_contour;
    int icon_x_inner = icon_x + 1;
    int icon_y = squares_contour_y + scaled_square_contour;
    int icon_y_step = scaled_square + scaled_square_contour;

    int text_x = icon_x + scaled_square + scaled_text_offset;
    int text_y_offset = (scaled_square - max_text_height) / 2;

    int px_inner_square = scaled_square - 2;

    for (const GCodePreviewData::LegendItem& item : items)
    {
        // draw darker icon perimeter
        const std::vector<unsigned char>& item_color_bytes = item.color.as_bytes();
        wxImage::HSVValue dark_hsv = wxImage::RGBtoHSV(wxImage::RGBValue(item_color_bytes[0], item_color_bytes[1], item_color_bytes[2]));
        dark_hsv.value *= 0.75;
        wxImage::RGBValue dark_rgb = wxImage::HSVtoRGB(dark_hsv);
        color.Set(dark_rgb.red, dark_rgb.green, dark_rgb.blue, item_color_bytes[3]);
        pen.SetColour(color);
        brush.SetColour(color);
        memDC.SetPen(pen);
        memDC.SetBrush(brush);
        memDC.DrawRectangle(wxRect(icon_x, icon_y, scaled_square, scaled_square));

        // draw icon interior
        color.Set(item_color_bytes[0], item_color_bytes[1], item_color_bytes[2], item_color_bytes[3]);
        pen.SetColour(color);
        brush.SetColour(color);
        memDC.SetPen(pen);
        memDC.SetBrush(brush);
        memDC.DrawRectangle(wxRect(icon_x_inner, icon_y + 1, px_inner_square, px_inner_square));

        // draw text
        mask_memDC.DrawText(GUI::from_u8(item.text), text_x, icon_y + text_y_offset);

        // update y
        icon_y += icon_y_step;
    }

    memDC.SelectObject(wxNullBitmap);
    mask_memDC.SelectObject(wxNullBitmap);

    // Convert the bitmap into a linear data ready to be loaded into the GPU.
    wxImage image = bitmap.ConvertToImage();
    wxImage mask_image = mask.ConvertToImage();

    // prepare buffer
    std::vector<unsigned char> data(4 * m_width * m_height, 0);
	const unsigned char *src_image = image.GetData();
    const unsigned char *src_mask  = mask_image.GetData();
	for (int h = 0; h < m_height; ++h)
    {
        int hh = h * m_width;
        unsigned char* px_ptr = data.data() + 4 * hh;
        for (int w = 0; w < m_width; ++w)
        {
			if (w >= squares_contour_x && w < squares_contour_x + squares_contour_width &&
				h >= squares_contour_y && h < squares_contour_y + squares_contour_height) {
				// Color palette, use the color verbatim.
				*px_ptr++ = *src_image++;
				*px_ptr++ = *src_image++;
				*px_ptr++ = *src_image++;
				*px_ptr++ = 255;
			} else {
				// Text or background
				unsigned char alpha = *src_mask;
				// Compensate the white color for the 50% opacity reduction at the character edges.
                //unsigned char color = (unsigned char)floor(alpha * 255.f / (128.f + 0.5f * alpha));
                unsigned char color = alpha;
				*px_ptr++ = color;
				*px_ptr++ = color; // *src_mask ++;
				*px_ptr++ = color; // *src_mask ++;
				*px_ptr++ = 128 + (alpha / 2); // (alpha > 0) ? 255 : 128;
				src_image += 3;
			}
            src_mask += 3;
        }
    }

    // sends buffer to gpu
    glsafe(::glPixelStorei(GL_UNPACK_ALIGNMENT, 1));
    glsafe(::glGenTextures(1, &m_id));
    glsafe(::glBindTexture(GL_TEXTURE_2D, (GLuint)m_id));
    if (compress && GLEW_EXT_texture_compression_s3tc)
        glsafe(::glTexImage2D(GL_TEXTURE_2D, 0, GL_COMPRESSED_RGBA_S3TC_DXT5_EXT, (GLsizei)m_width, (GLsizei)m_height, 0, GL_RGBA, GL_UNSIGNED_BYTE, (const void*)data.data()));
    else
        glsafe(::glTexImage2D(GL_TEXTURE_2D, 0, GL_RGBA, (GLsizei)m_width, (GLsizei)m_height, 0, GL_RGBA, GL_UNSIGNED_BYTE, (const void*)data.data()));
    glsafe(::glTexParameteri(GL_TEXTURE_2D, GL_TEXTURE_MAG_FILTER, GL_LINEAR));
    glsafe(::glTexParameteri(GL_TEXTURE_2D, GL_TEXTURE_MIN_FILTER, GL_LINEAR));
    glsafe(::glTexParameteri(GL_TEXTURE_2D, GL_TEXTURE_MAX_LEVEL, 0));
    glsafe(::glBindTexture(GL_TEXTURE_2D, 0));

    return true;
}

void GLCanvas3D::LegendTexture::render(const GLCanvas3D& canvas) const
{
    if ((m_id > 0) && (m_original_width > 0) && (m_original_height > 0) && (m_width > 0) && (m_height > 0))
    {
        const Size& cnv_size = canvas.get_canvas_size();
        float zoom = (float)canvas.get_camera().get_zoom();
        float inv_zoom = (zoom != 0.0f) ? 1.0f / zoom : 0.0f;
        float left = (-0.5f * (float)cnv_size.get_width()) * inv_zoom;
        float top = (0.5f * (float)cnv_size.get_height()) * inv_zoom;
        float right = left + (float)m_original_width * inv_zoom;
        float bottom = top - (float)m_original_height * inv_zoom;

        float uv_left = 0.0f;
        float uv_top = 0.0f;
        float uv_right = (float)m_original_width / (float)m_width;
        float uv_bottom = (float)m_original_height / (float)m_height;

        GLTexture::Quad_UVs uvs;
        uvs.left_top = { uv_left, uv_top };
        uvs.left_bottom = { uv_left, uv_bottom };
        uvs.right_bottom = { uv_right, uv_bottom };
        uvs.right_top = { uv_right, uv_top };

        GLTexture::render_sub_texture(m_id, left, right, bottom, top, uvs);
    }
}

wxDEFINE_EVENT(EVT_GLCANVAS_INIT, SimpleEvent);
wxDEFINE_EVENT(EVT_GLCANVAS_SCHEDULE_BACKGROUND_PROCESS, SimpleEvent);
wxDEFINE_EVENT(EVT_GLCANVAS_OBJECT_SELECT, SimpleEvent);
wxDEFINE_EVENT(EVT_GLCANVAS_RIGHT_CLICK, Vec2dEvent);
wxDEFINE_EVENT(EVT_GLCANVAS_REMOVE_OBJECT, SimpleEvent);
wxDEFINE_EVENT(EVT_GLCANVAS_ARRANGE, SimpleEvent);
wxDEFINE_EVENT(EVT_GLCANVAS_SELECT_ALL, SimpleEvent);
wxDEFINE_EVENT(EVT_GLCANVAS_QUESTION_MARK, SimpleEvent);
wxDEFINE_EVENT(EVT_GLCANVAS_INCREASE_INSTANCES, Event<int>);
wxDEFINE_EVENT(EVT_GLCANVAS_INSTANCE_MOVED, SimpleEvent);
wxDEFINE_EVENT(EVT_GLCANVAS_INSTANCE_ROTATED, SimpleEvent);
wxDEFINE_EVENT(EVT_GLCANVAS_INSTANCE_SCALED, SimpleEvent);
wxDEFINE_EVENT(EVT_GLCANVAS_WIPETOWER_MOVED, Vec3dEvent);
wxDEFINE_EVENT(EVT_GLCANVAS_WIPETOWER_ROTATED, Vec3dEvent);
wxDEFINE_EVENT(EVT_GLCANVAS_ENABLE_ACTION_BUTTONS, Event<bool>);
wxDEFINE_EVENT(EVT_GLCANVAS_UPDATE_GEOMETRY, Vec3dsEvent<2>);
wxDEFINE_EVENT(EVT_GLCANVAS_MOUSE_DRAGGING_FINISHED, SimpleEvent);
wxDEFINE_EVENT(EVT_GLCANVAS_UPDATE_BED_SHAPE, SimpleEvent);
wxDEFINE_EVENT(EVT_GLCANVAS_TAB, SimpleEvent);
wxDEFINE_EVENT(EVT_GLCANVAS_RESETGIZMOS, SimpleEvent);
wxDEFINE_EVENT(EVT_GLCANVAS_MOVE_DOUBLE_SLIDER, wxKeyEvent);
wxDEFINE_EVENT(EVT_GLCANVAS_EDIT_COLOR_CHANGE, wxKeyEvent);

GLCanvas3D::GLCanvas3D(wxGLCanvas* canvas, Bed3D& bed, Camera& camera, GLToolbar& view_toolbar)
    : m_canvas(canvas)
    , m_context(nullptr)
#if ENABLE_RETINA_GL
    , m_retina_helper(nullptr)
#endif
    , m_in_render(false)
    , m_bed(bed)
    , m_camera(camera)
    , m_view_toolbar(view_toolbar)
#if ENABLE_SVG_ICONS
    , m_toolbar(GLToolbar::Normal, "Top")
#else
    , m_toolbar(GLToolbar::Normal)
#endif // ENABLE_SVG_ICONS
    , m_use_clipping_planes(false)
    , m_sidebar_field("")
    , m_keep_dirty(false)
    , m_config(nullptr)
    , m_process(nullptr)
    , m_model(nullptr)
    , m_dirty(true)
    , m_initialized(false)
    , m_apply_zoom_to_volumes_filter(false)
    , m_legend_texture_enabled(false)
    , m_picking_enabled(false)
    , m_moving_enabled(false)
    , m_dynamic_background_enabled(false)
    , m_multisample_allowed(false)
    , m_regenerate_volumes(true)
    , m_moving(false)
    , m_tab_down(false)
    , m_cursor_type(Standard)
    , m_color_by("volume")
    , m_reload_delayed(false)
#if ENABLE_RENDER_PICKING_PASS
    , m_show_picking_texture(false)
#endif // ENABLE_RENDER_PICKING_PASS
    , m_render_sla_auxiliaries(true)
{
    if (m_canvas != nullptr) {
        m_timer.SetOwner(m_canvas);
#if ENABLE_RETINA_GL
        m_retina_helper.reset(new RetinaHelper(canvas));
        // set default view_toolbar icons size equal to GLGizmosManager::Default_Icons_Size
        m_view_toolbar.set_icons_size(GLGizmosManager::Default_Icons_Size);
#endif
    }

    m_selection.set_volumes(&m_volumes.volumes);
}

GLCanvas3D::~GLCanvas3D()
{
    reset_volumes();
}

void GLCanvas3D::post_event(wxEvent &&event)
{
    event.SetEventObject(m_canvas);
    wxPostEvent(m_canvas, event);
}

bool GLCanvas3D::init()
{
    if (m_initialized)
        return true;

    if ((m_canvas == nullptr) || (m_context == nullptr))
        return false;

    glsafe(::glClearColor(1.0f, 1.0f, 1.0f, 1.0f));
    glsafe(::glClearDepth(1.0f));

    glsafe(::glDepthFunc(GL_LESS));

    glsafe(::glEnable(GL_DEPTH_TEST));
    glsafe(::glEnable(GL_CULL_FACE));
    glsafe(::glEnable(GL_BLEND));
    glsafe(::glBlendFunc(GL_SRC_ALPHA, GL_ONE_MINUS_SRC_ALPHA));

    // Set antialiasing / multisampling
    glsafe(::glDisable(GL_LINE_SMOOTH));
    glsafe(::glDisable(GL_POLYGON_SMOOTH));

    // ambient lighting
    GLfloat ambient[4] = { 0.3f, 0.3f, 0.3f, 1.0f };
    glsafe(::glLightModelfv(GL_LIGHT_MODEL_AMBIENT, ambient));

    glsafe(::glEnable(GL_LIGHT0));
    glsafe(::glEnable(GL_LIGHT1));

    // light from camera
    GLfloat specular_cam[4] = { 0.3f, 0.3f, 0.3f, 1.0f };
    glsafe(::glLightfv(GL_LIGHT1, GL_SPECULAR, specular_cam));
    GLfloat diffuse_cam[4] = { 0.2f, 0.2f, 0.2f, 1.0f };
    glsafe(::glLightfv(GL_LIGHT1, GL_DIFFUSE, diffuse_cam));

    // light from above
    GLfloat specular_top[4] = { 0.2f, 0.2f, 0.2f, 1.0f };
    glsafe(::glLightfv(GL_LIGHT0, GL_SPECULAR, specular_top));
    GLfloat diffuse_top[4] = { 0.5f, 0.5f, 0.5f, 1.0f };
    glsafe(::glLightfv(GL_LIGHT0, GL_DIFFUSE, diffuse_top));

    // Enables Smooth Color Shading; try GL_FLAT for (lack of) fun.
    glsafe(::glShadeModel(GL_SMOOTH));

    // A handy trick -- have surface material mirror the color.
    glsafe(::glColorMaterial(GL_FRONT_AND_BACK, GL_AMBIENT_AND_DIFFUSE));
    glsafe(::glEnable(GL_COLOR_MATERIAL));

    if (m_multisample_allowed)
        glsafe(::glEnable(GL_MULTISAMPLE));

    if (!m_shader.init("gouraud.vs", "gouraud.fs"))
    {
        std::cout << "Unable to initialize gouraud shader: please, check that the files gouraud.vs and gouraud.fs are available" << std::endl;
        return false;
    }

    if (m_toolbar.is_enabled() && !m_layers_editing.init("variable_layer_height.vs", "variable_layer_height.fs"))
    {
        std::cout << "Unable to initialize variable_layer_height shader: please, check that the files variable_layer_height.vs and variable_layer_height.fs are available" << std::endl;
        return false;
    }

//    // on linux the gl context is not valid until the canvas is not shown on screen
//    // we defer the geometry finalization of volumes until the first call to render()
//    if (!m_volumes.empty())
//        m_volumes.finalize_geometry();

    if (m_gizmos.is_enabled() && !m_gizmos.init(*this))
        std::cout << "Unable to initialize gizmos: please, check that all the required textures are available" << std::endl;

    if (!_init_toolbar())
        return false;

    if (m_selection.is_enabled() && !m_selection.init())
        return false;

    post_event(SimpleEvent(EVT_GLCANVAS_INIT));

    m_initialized = true;

    return true;
}

void GLCanvas3D::set_as_dirty()
{
    m_dirty = true;
}

unsigned int GLCanvas3D::get_volumes_count() const
{
    return (unsigned int)m_volumes.volumes.size();
}

void GLCanvas3D::reset_volumes()
{
    if (!m_initialized)
        return;

    _set_current();

    if (!m_volumes.empty())
    {
        m_selection.clear();
//@@@@@@@@@@@@@@@@@@@@@@@@@@@@@@@@@@@@@@@@@@@@@@@@@@@@@@@@@@@@@@@@@@@@@@@@@@@@@@@@@@@@@@@@@@@@@@@@@@@@@@@@@@@@@@@@@@@@@@@@@@@@@@@@@@@@@@@@@@@@@@@@@@@@@@@@@@@@@@@@
//        m_volumes.release_geometry();
//@@@@@@@@@@@@@@@@@@@@@@@@@@@@@@@@@@@@@@@@@@@@@@@@@@@@@@@@@@@@@@@@@@@@@@@@@@@@@@@@@@@@@@@@@@@@@@@@@@@@@@@@@@@@@@@@@@@@@@@@@@@@@@@@@@@@@@@@@@@@@@@@@@@@@@@@@@@@@@@@
        m_volumes.clear();
        m_dirty = true;
    }

    _set_warning_texture(WarningTexture::ObjectOutside, false);
}

int GLCanvas3D::check_volumes_outside_state() const
{
    ModelInstance::EPrintVolumeState state;
    m_volumes.check_outside_state(m_config, &state);
    return (int)state;
}

void GLCanvas3D::toggle_sla_auxiliaries_visibility(bool visible, const ModelObject* mo, int instance_idx)
{
    for (GLVolume* vol : m_volumes.volumes) {
        if ((mo == nullptr || m_model->objects[vol->composite_id.object_id] == mo)
        && (instance_idx == -1 || vol->composite_id.instance_id == instance_idx)
        && vol->composite_id.volume_id < 0)
            vol->is_active = visible;
    }

    m_render_sla_auxiliaries = visible;
}

void GLCanvas3D::toggle_model_objects_visibility(bool visible, const ModelObject* mo, int instance_idx)
{
    for (GLVolume* vol : m_volumes.volumes) {
        if ((mo == nullptr || m_model->objects[vol->composite_id.object_id] == mo)
        && (instance_idx == -1 || vol->composite_id.instance_id == instance_idx)) {
            vol->is_active = visible;
            vol->force_native_color = (instance_idx != -1);
        }
    }
    if (visible && !mo)
        toggle_sla_auxiliaries_visibility(true, mo, instance_idx);

    if (!mo && !visible && !m_model->objects.empty() && (m_model->objects.size() > 1 || m_model->objects.front()->instances.size() > 1))
        _set_warning_texture(WarningTexture::SomethingNotShown, true);

    if (!mo && visible)
        _set_warning_texture(WarningTexture::SomethingNotShown, false);
}


void GLCanvas3D::set_config(const DynamicPrintConfig* config)
{
    m_config = config;
    m_layers_editing.set_config(config);
}

void GLCanvas3D::set_process(BackgroundSlicingProcess *process)
{
    m_process = process;
}

void GLCanvas3D::set_model(Model* model)
{
    m_model = model;
    m_selection.set_model(m_model);
}

void GLCanvas3D::bed_shape_changed()
{
    m_camera.set_scene_box(scene_bounding_box());
    m_camera.requires_zoom_to_bed = true;
    m_dirty = true;
    if (m_bed.is_prusa())
        start_keeping_dirty();
}

void GLCanvas3D::set_color_by(const std::string& value)
{
    m_color_by = value;
}

BoundingBoxf3 GLCanvas3D::volumes_bounding_box() const
{
    BoundingBoxf3 bb;
    for (const GLVolume* volume : m_volumes.volumes)
    {
        if (!m_apply_zoom_to_volumes_filter || ((volume != nullptr) && volume->zoom_to_volumes))
            bb.merge(volume->transformed_bounding_box());
    }
    return bb;
}

BoundingBoxf3 GLCanvas3D::scene_bounding_box() const
{
    BoundingBoxf3 bb = volumes_bounding_box();
    bb.merge(m_bed.get_bounding_box(false));

    if (m_config != nullptr)
    {
        double h = m_config->opt_float("max_print_height");
        bb.min(2) = std::min(bb.min(2), -h);
        bb.max(2) = std::max(bb.max(2), h);
    }

    return bb;
}

bool GLCanvas3D::is_layers_editing_enabled() const
{
    return m_layers_editing.is_enabled();
}

bool GLCanvas3D::is_layers_editing_allowed() const
{
    return m_layers_editing.is_allowed();
}

bool GLCanvas3D::is_reload_delayed() const
{
    return m_reload_delayed;
}

void GLCanvas3D::enable_layers_editing(bool enable)
{
    m_layers_editing.set_enabled(enable);
    const Selection::IndicesList& idxs = m_selection.get_volume_idxs();
    for (unsigned int idx : idxs)
    {
        GLVolume* v = m_volumes.volumes[idx];
        if (v->is_modifier)
            v->force_transparent = enable;
    }

    set_as_dirty();
}

void GLCanvas3D::enable_legend_texture(bool enable)
{
    m_legend_texture_enabled = enable;
}

void GLCanvas3D::enable_picking(bool enable)
{
    m_picking_enabled = enable;
    m_selection.set_mode(Selection::Instance);
}

void GLCanvas3D::enable_moving(bool enable)
{
    m_moving_enabled = enable;
}

void GLCanvas3D::enable_gizmos(bool enable)
{
    m_gizmos.set_enabled(enable);
}

void GLCanvas3D::enable_selection(bool enable)
{
    m_selection.set_enabled(enable);
}

void GLCanvas3D::enable_toolbar(bool enable)
{
    m_toolbar.set_enabled(enable);
}

void GLCanvas3D::enable_dynamic_background(bool enable)
{
    m_dynamic_background_enabled = enable;
}

void GLCanvas3D::allow_multisample(bool allow)
{
    m_multisample_allowed = allow;
}

void GLCanvas3D::zoom_to_bed()
{
    _zoom_to_box(m_bed.get_bounding_box(false));
}

void GLCanvas3D::zoom_to_volumes()
{
    m_apply_zoom_to_volumes_filter = true;
    _zoom_to_box(volumes_bounding_box());
    m_apply_zoom_to_volumes_filter = false;
}

void GLCanvas3D::zoom_to_selection()
{
    if (!m_selection.is_empty())
        _zoom_to_box(m_selection.get_bounding_box());
}

void GLCanvas3D::select_view(const std::string& direction)
{
    if (m_camera.select_view(direction) && (m_canvas != nullptr))
        m_canvas->Refresh();
}

void GLCanvas3D::update_volumes_colors_by_extruder()
{
    if (m_config != nullptr)
        m_volumes.update_colors_by_extruder(m_config);
}

void GLCanvas3D::render()
{
    if (m_in_render)
    {
        // if called recursively, return
        m_dirty = true;
        return;
    }

    m_in_render = true;
    Slic3r::ScopeGuard in_render_guard([this]() { m_in_render = false; });
    (void)in_render_guard;

    if (m_canvas == nullptr)
        return;

#ifndef __WXMAC__
    // on Mac this check causes flickering when changing view
    if (!_is_shown_on_screen())
        return;
#endif // __WXMAC__

    // ensures this canvas is current and initialized
    if (!_set_current() || !_3DScene::init(m_canvas))
        return;

#if ENABLE_RENDER_STATISTICS
    auto start_time = std::chrono::high_resolution_clock::now();
#endif // ENABLE_RENDER_STATISTICS

    if (m_bed.get_shape().empty())
    {
        // this happens at startup when no data is still saved under <>\AppData\Roaming\Slic3rPE
        post_event(SimpleEvent(EVT_GLCANVAS_UPDATE_BED_SHAPE));
        return;
    }

    if (m_camera.requires_zoom_to_bed)
    {
        zoom_to_bed();
        const Size& cnv_size = get_canvas_size();
        _resize((unsigned int)cnv_size.get_width(), (unsigned int)cnv_size.get_height());
        m_camera.requires_zoom_to_bed = false;
    }

    m_camera.apply_view_matrix();
    m_camera.apply_projection(_max_bounding_box(true));

    GLfloat position_cam[4] = { 1.0f, 0.0f, 1.0f, 0.0f };
    glsafe(::glLightfv(GL_LIGHT1, GL_POSITION, position_cam));
    GLfloat position_top[4] = { -0.5f, -0.5f, 1.0f, 0.0f };
    glsafe(::glLightfv(GL_LIGHT0, GL_POSITION, position_top));

    float theta = m_camera.get_theta();
    if (theta > 180.f)
        // absolute value of the rotation
        theta = 360.f - theta;

    wxGetApp().imgui()->new_frame();

    if (m_picking_enabled)
    {
        if (m_rectangle_selection.is_dragging())
            // picking pass using rectangle selection
            _rectangular_selection_picking_pass();
        else
            // regular picking pass
            _picking_pass();
    }

#if ENABLE_RENDER_PICKING_PASS
    if (!m_picking_enabled || !m_show_picking_texture)
    {
#endif // ENABLE_RENDER_PICKING_PASS
    // draw scene
    glsafe(::glClear(GL_COLOR_BUFFER_BIT | GL_DEPTH_BUFFER_BIT));
    _render_background();

    // textured bed needs to be rendered after objects if the texture is transparent
    bool early_bed_render = m_bed.is_custom() || (theta <= 90.0f);
    if (early_bed_render)
        _render_bed(theta);

    _render_objects();
    _render_sla_slices();
    _render_selection();

    _render_axes();

    if (!early_bed_render)
        _render_bed(theta);

#if ENABLE_RENDER_SELECTION_CENTER
    _render_selection_center();
#endif // ENABLE_RENDER_SELECTION_CENTER

    // we need to set the mouse's scene position here because the depth buffer
    // could be invalidated by the following gizmo render methods
    // this position is used later into on_mouse() to drag the objects
    m_mouse.scene_position = _mouse_to_3d(m_mouse.position.cast<int>());

    _render_current_gizmo();
    _render_selection_sidebar_hints();
#if ENABLE_RENDER_PICKING_PASS
    }
#endif // ENABLE_RENDER_PICKING_PASS

#if ENABLE_SHOW_CAMERA_TARGET
    _render_camera_target();
#endif // ENABLE_SHOW_CAMERA_TARGET

    if (m_picking_enabled && m_rectangle_selection.is_dragging())
        m_rectangle_selection.render(*this);

    // draw overlays
    _render_overlays();

#if ENABLE_RENDER_STATISTICS
    ImGuiWrapper& imgui = *wxGetApp().imgui();
    imgui.set_next_window_bg_alpha(0.5f);
    imgui.begin(std::string("Render statistics"), ImGuiWindowFlags_AlwaysAutoResize | ImGuiWindowFlags_NoResize | ImGuiWindowFlags_NoCollapse);
    imgui.text("Last frame: ");
    ImGui::SameLine();
    imgui.text(std::to_string(m_render_stats.last_frame));
    ImGui::SameLine();
    imgui.text("  ms");
    ImGui::Separator();
    imgui.text("Compressed textures: ");
    ImGui::SameLine();
    imgui.text(GLCanvas3DManager::are_compressed_textures_supported() ? "supported" : "not supported");
    imgui.text("Max texture size: ");
    ImGui::SameLine();
    imgui.text(std::to_string(GLCanvas3DManager::get_gl_info().get_max_tex_size()));
    imgui.end();
#endif // ENABLE_RENDER_STATISTICS

#if ENABLE_CAMERA_STATISTICS
    m_camera.debug_render();
#endif // ENABLE_CAMERA_STATISTICS

    wxGetApp().imgui()->render();

    m_canvas->SwapBuffers();

#if ENABLE_RENDER_STATISTICS
    auto end_time = std::chrono::high_resolution_clock::now();
    m_render_stats.last_frame = std::chrono::duration_cast<std::chrono::milliseconds>(end_time - start_time).count();
#endif // ENABLE_RENDER_STATISTICS
}

void GLCanvas3D::select_all()
{
    m_selection.add_all();
    m_dirty = true;
}

void GLCanvas3D::deselect_all()
{
    m_selection.clear();
    m_selection.set_mode(Selection::Instance);
    wxGetApp().obj_manipul()->set_dirty();
    m_gizmos.reset_all_states();
    m_gizmos.update_data(*this);
    post_event(SimpleEvent(EVT_GLCANVAS_OBJECT_SELECT));
}

void GLCanvas3D::delete_selected()
{
    m_selection.erase();
}

void GLCanvas3D::ensure_on_bed(unsigned int object_idx)
{
    typedef std::map<std::pair<int, int>, double> InstancesToZMap;
    InstancesToZMap instances_min_z;

    for (GLVolume* volume : m_volumes.volumes)
    {
        if ((volume->object_idx() == object_idx) && !volume->is_modifier)
        {
            double min_z = volume->transformed_convex_hull_bounding_box().min(2);
            std::pair<int, int> instance = std::make_pair(volume->object_idx(), volume->instance_idx());
            InstancesToZMap::iterator it = instances_min_z.find(instance);
            if (it == instances_min_z.end())
                it = instances_min_z.insert(InstancesToZMap::value_type(instance, DBL_MAX)).first;

            it->second = std::min(it->second, min_z);
        }
    }

    for (GLVolume* volume : m_volumes.volumes)
    {
        std::pair<int, int> instance = std::make_pair(volume->object_idx(), volume->instance_idx());
        InstancesToZMap::iterator it = instances_min_z.find(instance);
        if (it != instances_min_z.end())
            volume->set_instance_offset(Z, volume->get_instance_offset(Z) - it->second);
    }
}

std::vector<double> GLCanvas3D::get_current_print_zs(bool active_only) const
{
    return m_volumes.get_current_print_zs(active_only);
}

void GLCanvas3D::set_toolpaths_range(double low, double high)
{
    m_volumes.set_range(low, high);
}

std::vector<int> GLCanvas3D::load_object(const ModelObject& model_object, int obj_idx, std::vector<int> instance_idxs)
{
    if (instance_idxs.empty())
    {
        for (unsigned int i = 0; i < model_object.instances.size(); ++i)
        {
            instance_idxs.push_back(i);
        }
    }
    return m_volumes.load_object(&model_object, obj_idx, instance_idxs, m_color_by);
}

std::vector<int> GLCanvas3D::load_object(const Model& model, int obj_idx)
{
    if ((0 <= obj_idx) && (obj_idx < (int)model.objects.size()))
    {
        const ModelObject* model_object = model.objects[obj_idx];
        if (model_object != nullptr)
            return load_object(*model_object, obj_idx, std::vector<int>());
    }

    return std::vector<int>();
}

void GLCanvas3D::mirror_selection(Axis axis)
{
    m_selection.mirror(axis);
    do_mirror();
    wxGetApp().obj_manipul()->set_dirty();
}

// Reload the 3D scene of 
// 1) Model / ModelObjects / ModelInstances / ModelVolumes
// 2) Print bed
// 3) SLA support meshes for their respective ModelObjects / ModelInstances
// 4) Wipe tower preview
// 5) Out of bed collision status & message overlay (texture)
void GLCanvas3D::reload_scene(bool refresh_immediately, bool force_full_scene_refresh)
{
    if ((m_canvas == nullptr) || (m_config == nullptr) || (m_model == nullptr))
        return;

    if (m_initialized)
        _set_current();

    struct ModelVolumeState {
        ModelVolumeState(const GLVolume *volume) : 
			model_volume(nullptr), geometry_id(volume->geometry_id), volume_idx(-1) {}
		ModelVolumeState(const ModelVolume *model_volume, const ModelID &instance_id, const GLVolume::CompositeID &composite_id) :
			model_volume(model_volume), geometry_id(std::make_pair(model_volume->id().id, instance_id.id)), composite_id(composite_id), volume_idx(-1) {}
		ModelVolumeState(const ModelID &volume_id, const ModelID &instance_id) :
			model_volume(nullptr), geometry_id(std::make_pair(volume_id.id, instance_id.id)), volume_idx(-1) {}
		bool new_geometry() const { return this->volume_idx == size_t(-1); }
		const ModelVolume		   *model_volume;
        // ModelID of ModelVolume + ModelID of ModelInstance
        // or timestamp of an SLAPrintObjectStep + ModelID of ModelInstance
        std::pair<size_t, size_t>   geometry_id;
        GLVolume::CompositeID       composite_id;
        // Volume index in the new GLVolume vector.
		size_t                      volume_idx;
    };
    std::vector<ModelVolumeState> model_volume_state;
	std::vector<ModelVolumeState> aux_volume_state;

    // SLA steps to pull the preview meshes for.
	typedef std::array<SLAPrintObjectStep, 2> SLASteps;
	SLASteps sla_steps = { slaposSupportTree, slaposBasePool };
    struct SLASupportState {
		std::array<PrintStateBase::StateWithTimeStamp, std::tuple_size<SLASteps>::value> step;
    };
    // State of the sla_steps for all SLAPrintObjects.
    std::vector<SLASupportState>   sla_support_state;

    std::vector<size_t> instance_ids_selected;
    std::vector<size_t> map_glvolume_old_to_new(m_volumes.volumes.size(), size_t(-1));
    std::vector<GLVolume*> glvolumes_new;
    glvolumes_new.reserve(m_volumes.volumes.size());
    auto model_volume_state_lower = [](const ModelVolumeState &m1, const ModelVolumeState &m2) { return m1.geometry_id < m2.geometry_id; };

    m_reload_delayed = ! m_canvas->IsShown() && ! refresh_immediately && ! force_full_scene_refresh;

    PrinterTechnology printer_technology        = m_process->current_printer_technology();
    int               volume_idx_wipe_tower_old = -1;

    if (m_regenerate_volumes)
    {
        // Release invalidated volumes to conserve GPU memory in case of delayed refresh (see m_reload_delayed).
        // First initialize model_volumes_new_sorted & model_instances_new_sorted.
        for (int object_idx = 0; object_idx < (int)m_model->objects.size(); ++ object_idx) {
            const ModelObject *model_object = m_model->objects[object_idx];
            for (int instance_idx = 0; instance_idx < (int)model_object->instances.size(); ++ instance_idx) {
                const ModelInstance *model_instance = model_object->instances[instance_idx];
                for (int volume_idx = 0; volume_idx < (int)model_object->volumes.size(); ++ volume_idx) {
                    const ModelVolume *model_volume = model_object->volumes[volume_idx];
					model_volume_state.emplace_back(model_volume, model_instance->id(), GLVolume::CompositeID(object_idx, volume_idx, instance_idx));
                }
            }
        }
        if (printer_technology == ptSLA) {
            const SLAPrint *sla_print = this->sla_print();
		#ifndef NDEBUG
            // Verify that the SLAPrint object is synchronized with m_model.
            check_model_ids_equal(*m_model, sla_print->model());
        #endif /* NDEBUG */
            sla_support_state.reserve(sla_print->objects().size());
            for (const SLAPrintObject *print_object : sla_print->objects()) {
                SLASupportState state;
				for (size_t istep = 0; istep < sla_steps.size(); ++ istep) {
					state.step[istep] = print_object->step_state_with_timestamp(sla_steps[istep]);
					if (state.step[istep].state == PrintStateBase::DONE) {
                        if (! print_object->has_mesh(sla_steps[istep]))
                            // Consider the DONE step without a valid mesh as invalid for the purpose
                            // of mesh visualization.
                            state.step[istep].state = PrintStateBase::INVALID;
                        else
    						for (const ModelInstance *model_instance : print_object->model_object()->instances)
                                aux_volume_state.emplace_back(state.step[istep].timestamp, model_instance->id());
                    }
				}
				sla_support_state.emplace_back(state);
            }
        }
        std::sort(model_volume_state.begin(), model_volume_state.end(), model_volume_state_lower);
        std::sort(aux_volume_state  .begin(), aux_volume_state  .end(), model_volume_state_lower);
        // Release all ModelVolume based GLVolumes not found in the current Model.
        for (size_t volume_id = 0; volume_id < m_volumes.volumes.size(); ++ volume_id) {
            GLVolume         *volume = m_volumes.volumes[volume_id];
            ModelVolumeState  key(volume);
            ModelVolumeState *mvs = nullptr;
            if (volume->volume_idx() < 0) {
				auto it = std::lower_bound(aux_volume_state.begin(), aux_volume_state.end(), key, model_volume_state_lower);
                if (it != aux_volume_state.end() && it->geometry_id == key.geometry_id)
                    mvs = &(*it);
            } else {
				auto it = std::lower_bound(model_volume_state.begin(), model_volume_state.end(), key, model_volume_state_lower);
                if (it != model_volume_state.end() && it->geometry_id == key.geometry_id)
					mvs = &(*it);
            }
            // Emplace instance ID of the volume. Both the aux volumes and model volumes share the same instance ID.
            // The wipe tower has its own wipe_tower_instance_id().
            if (m_selection.contains_volume(volume_id))
                instance_ids_selected.emplace_back(volume->geometry_id.second);
            if (mvs == nullptr || force_full_scene_refresh) {
                // This GLVolume will be released.
                if (volume->is_wipe_tower) {
                    // There is only one wipe tower.
                    assert(volume_idx_wipe_tower_old == -1);
                    volume_idx_wipe_tower_old = (int)volume_id;
                }
//@@@@@@@@@@@@@@@@@@@@@@@@@@@@@@@@@@@@@@@@@@@@@@@@@@@@@@@@@@@@@@@@@@@@@@@@@@@@@@@@@@@@@@@@@@@@@@@@@@@@@@@@@@@@@@@@@@@@@@@@@@@@@@@@@@@@@@@@@@@@@@@@@@@@@@@@@@@@@@@@
//                volume->release_geometry();
//@@@@@@@@@@@@@@@@@@@@@@@@@@@@@@@@@@@@@@@@@@@@@@@@@@@@@@@@@@@@@@@@@@@@@@@@@@@@@@@@@@@@@@@@@@@@@@@@@@@@@@@@@@@@@@@@@@@@@@@@@@@@@@@@@@@@@@@@@@@@@@@@@@@@@@@@@@@@@@@@
                if (! m_reload_delayed)
                    delete volume;
            } else {
                // This GLVolume will be reused.
                volume->set_sla_shift_z(0.0);
                map_glvolume_old_to_new[volume_id] = glvolumes_new.size();
                mvs->volume_idx = glvolumes_new.size();
                glvolumes_new.emplace_back(volume);
                // Update color of the volume based on the current extruder.
				if (mvs->model_volume != nullptr) {
					int extruder_id = mvs->model_volume->extruder_id();
					if (extruder_id != -1)
						volume->extruder_id = extruder_id;

                    volume->is_modifier = !mvs->model_volume->is_model_part();
                    volume->set_color_from_model_volume(mvs->model_volume);

                    // updates volumes transformations
                    volume->set_instance_transformation(mvs->model_volume->get_object()->instances[mvs->composite_id.instance_id]->get_transformation());
                    volume->set_volume_transformation(mvs->model_volume->get_transformation());
                }
            }
        }
        sort_remove_duplicates(instance_ids_selected);
    }

    if (m_reload_delayed)
        return;

	bool update_object_list = false;

    if (m_regenerate_volumes)
    {
		if (m_volumes.volumes != glvolumes_new)
			update_object_list = true;
        m_volumes.volumes = std::move(glvolumes_new);
        for (unsigned int obj_idx = 0; obj_idx < (unsigned int)m_model->objects.size(); ++ obj_idx) {
            const ModelObject &model_object = *m_model->objects[obj_idx];
            for (int volume_idx = 0; volume_idx < (int)model_object.volumes.size(); ++ volume_idx) {
				const ModelVolume &model_volume = *model_object.volumes[volume_idx];
                for (int instance_idx = 0; instance_idx < (int)model_object.instances.size(); ++ instance_idx) {
					const ModelInstance &model_instance = *model_object.instances[instance_idx];
					ModelVolumeState key(model_volume.id(), model_instance.id());
					auto it = std::lower_bound(model_volume_state.begin(), model_volume_state.end(), key, model_volume_state_lower);
					assert(it != model_volume_state.end() && it->geometry_id == key.geometry_id);
                    if (it->new_geometry()) {
                        // New volume.
                        m_volumes.load_object_volume(&model_object, obj_idx, volume_idx, instance_idx, m_color_by);
                        m_volumes.volumes.back()->geometry_id = key.geometry_id;
						update_object_list = true;
                    } else {
						// Recycling an old GLVolume.
						GLVolume &existing_volume = *m_volumes.volumes[it->volume_idx];
                        assert(existing_volume.geometry_id == key.geometry_id);
						// Update the Object/Volume/Instance indices into the current Model.
						if (existing_volume.composite_id != it->composite_id) {
							existing_volume.composite_id = it->composite_id;
							update_object_list = true;
						}
                    }
                }
            }
        }
        if (printer_technology == ptSLA) {
            size_t idx = 0;
            const SLAPrint *sla_print = this->sla_print();
			std::vector<double> shift_zs(m_model->objects.size(), 0);
            double relative_correction_z = sla_print->relative_correction().z();
            if (relative_correction_z <= EPSILON)
                relative_correction_z = 1.;
			for (const SLAPrintObject *print_object : sla_print->objects()) {
                SLASupportState   &state        = sla_support_state[idx ++];
                const ModelObject *model_object = print_object->model_object();
                // Find an index of the ModelObject
                int object_idx;
				if (std::all_of(state.step.begin(), state.step.end(), [](const PrintStateBase::StateWithTimeStamp &state){ return state.state != PrintStateBase::DONE; }))
					continue;
                // There may be new SLA volumes added to the scene for this print_object.
                // Find the object index of this print_object in the Model::objects list.
                auto it = std::find(sla_print->model().objects.begin(), sla_print->model().objects.end(), model_object);
                assert(it != sla_print->model().objects.end());
				object_idx = it - sla_print->model().objects.begin();
				// Cache the Z offset to be applied to all volumes with this object_idx.
				shift_zs[object_idx] = print_object->get_current_elevation() / relative_correction_z;
                // Collect indices of this print_object's instances, for which the SLA support meshes are to be added to the scene.
                // pairs of <instance_idx, print_instance_idx>
				std::vector<std::pair<size_t, size_t>> instances[std::tuple_size<SLASteps>::value];
                for (size_t print_instance_idx = 0; print_instance_idx < print_object->instances().size(); ++ print_instance_idx) {
                    const SLAPrintObject::Instance &instance = print_object->instances()[print_instance_idx];
                    // Find index of ModelInstance corresponding to this SLAPrintObject::Instance.
					auto it = std::find_if(model_object->instances.begin(), model_object->instances.end(), 
                        [&instance](const ModelInstance *mi) { return mi->id() == instance.instance_id; });
                    assert(it != model_object->instances.end());
                    int instance_idx = it - model_object->instances.begin();
                    for (size_t istep = 0; istep < sla_steps.size(); ++ istep)
                        if (state.step[istep].state == PrintStateBase::DONE) {
                            ModelVolumeState key(state.step[istep].timestamp, instance.instance_id.id);
                            auto it = std::lower_bound(aux_volume_state.begin(), aux_volume_state.end(), key, model_volume_state_lower);
                            assert(it != aux_volume_state.end() && it->geometry_id == key.geometry_id);
                            if (it->new_geometry())
                                instances[istep].emplace_back(std::pair<size_t, size_t>(instance_idx, print_instance_idx));
                            else
                                // Recycling an old GLVolume. Update the Object/Instance indices into the current Model.
                                m_volumes.volumes[it->volume_idx]->composite_id = GLVolume::CompositeID(object_idx, m_volumes.volumes[it->volume_idx]->volume_idx(), instance_idx);
                        }
                }

                // stores the current volumes count
                size_t volumes_count = m_volumes.volumes.size();

                for (size_t istep = 0; istep < sla_steps.size(); ++istep)
                    if (!instances[istep].empty())
                        m_volumes.load_object_auxiliary(print_object, object_idx, instances[istep], sla_steps[istep], state.step[istep].timestamp);
            }

			// Shift-up all volumes of the object so that it has the right elevation with respect to the print bed
			for (GLVolume* volume : m_volumes.volumes)
				volume->set_sla_shift_z(shift_zs[volume->object_idx()]);
        }

        if (printer_technology == ptFFF && m_config->has("nozzle_diameter"))
        {
            // Should the wipe tower be visualized ?
            unsigned int extruders_count = (unsigned int)dynamic_cast<const ConfigOptionFloats*>(m_config->option("nozzle_diameter"))->values.size();

            bool semm = dynamic_cast<const ConfigOptionBool*>(m_config->option("single_extruder_multi_material"))->value;
            bool wt = dynamic_cast<const ConfigOptionBool*>(m_config->option("wipe_tower"))->value;
            bool co = dynamic_cast<const ConfigOptionBool*>(m_config->option("complete_objects"))->value;

            if ((extruders_count > 1) && semm && wt && !co)
            {
                // Height of a print (Show at least a slab)
                double height = std::max(m_model->bounding_box().max(2), 10.0);

                float x = dynamic_cast<const ConfigOptionFloat*>(m_config->option("wipe_tower_x"))->value;
                float y = dynamic_cast<const ConfigOptionFloat*>(m_config->option("wipe_tower_y"))->value;
                float w = dynamic_cast<const ConfigOptionFloat*>(m_config->option("wipe_tower_width"))->value;
                float a = dynamic_cast<const ConfigOptionFloat*>(m_config->option("wipe_tower_rotation_angle"))->value;

                const Print *print = m_process->fff_print();
                float depth = print->get_wipe_tower_depth();

                // Calculate wipe tower brim spacing.
                const DynamicPrintConfig &print_config  = wxGetApp().preset_bundle->prints.get_edited_preset().config;
                double layer_height                     = print_config.opt_float("layer_height");
                double first_layer_height               = print_config.get_abs_value("first_layer_height", layer_height);
                float brim_spacing = print->config().nozzle_diameter.values[0] * 1.25f - first_layer_height * (1. - M_PI_4);

                if (!print->is_step_done(psWipeTower))
                    depth = (900.f/w) * (float)(extruders_count - 1);
                int volume_idx_wipe_tower_new = m_volumes.load_wipe_tower_preview(
                    1000, x, y, w, depth, (float)height, a, !print->is_step_done(psWipeTower),
                    brim_spacing * 4.5f);
                if (volume_idx_wipe_tower_old != -1)
                    map_glvolume_old_to_new[volume_idx_wipe_tower_old] = volume_idx_wipe_tower_new;
            }
        }

        update_volumes_colors_by_extruder();
		// Update selection indices based on the old/new GLVolumeCollection.
        if (m_selection.get_mode() == Selection::Instance)
            m_selection.instances_changed(instance_ids_selected);
        else
            m_selection.volumes_changed(map_glvolume_old_to_new);
	}

    m_gizmos.update_data(*this);
    m_gizmos.refresh_on_off_state(m_selection);

    // Update the toolbar
	if (update_object_list)
		post_event(SimpleEvent(EVT_GLCANVAS_OBJECT_SELECT));

    // checks for geometry outside the print volume to render it accordingly
    if (!m_volumes.empty())
    {
        ModelInstance::EPrintVolumeState state;

        const bool contained_min_one = m_volumes.check_outside_state(m_config, &state);

        _set_warning_texture(WarningTexture::ObjectClashed, state == ModelInstance::PVS_Partly_Outside);
        _set_warning_texture(WarningTexture::ObjectOutside, state == ModelInstance::PVS_Fully_Outside);

        post_event(Event<bool>(EVT_GLCANVAS_ENABLE_ACTION_BUTTONS, 
                               contained_min_one && !m_model->objects.empty() && state != ModelInstance::PVS_Partly_Outside));

// #ys_FIXME_delete_after_testing
//         bool contained = m_volumes.check_outside_state(m_config, &state);
//         if (!contained)
//         {
//             _set_warning_texture(WarningTexture::ObjectOutside, true);
//             post_event(Event<bool>(EVT_GLCANVAS_ENABLE_ACTION_BUTTONS, state == ModelInstance::PVS_Fully_Outside));
//         }
//         else
//         {
//             m_volumes.reset_outside_state();
//             _set_warning_texture(WarningTexture::ObjectOutside, false);
//             post_event(Event<bool>(EVT_GLCANVAS_ENABLE_ACTION_BUTTONS, !m_model->objects.empty()));
//         }
    }
    else
    {
        _set_warning_texture(WarningTexture::ObjectOutside, false);
        _set_warning_texture(WarningTexture::ObjectClashed, false);
        post_event(Event<bool>(EVT_GLCANVAS_ENABLE_ACTION_BUTTONS, false));
    }

    // restore to default value
    m_regenerate_volumes = true;

    m_camera.set_scene_box(scene_bounding_box());

    if (m_selection.is_empty())
    {
        // If no object is selected, deactivate the active gizmo, if any
        // Otherwise it may be shown after cleaning the scene (if it was active while the objects were deleted)
        m_gizmos.reset_all_states();

        // If no object is selected, reset the objects manipulator on the sidebar
        // to force a reset of its cache
        auto manip = wxGetApp().obj_manipul();
        if (manip != nullptr)
            manip->set_dirty();
    }

    // and force this canvas to be redrawn.
    m_dirty = true;
}

void GLCanvas3D::load_gcode_preview(const GCodePreviewData& preview_data, const std::vector<std::string>& str_tool_colors)
{
    const Print *print = this->fff_print();
    if ((m_canvas != nullptr) && (print != nullptr))
    {
        _set_current();

        std::vector<float> tool_colors = _parse_colors(str_tool_colors);

        if (m_volumes.empty())
        {
            m_gcode_preview_volume_index.reset();
            
            _load_gcode_extrusion_paths(preview_data, tool_colors);
            _load_gcode_travel_paths(preview_data, tool_colors);
            _load_gcode_retractions(preview_data);
            _load_gcode_unretractions(preview_data);
            
            if (!m_volumes.empty())
            {
                // removes empty volumes
                m_volumes.volumes.erase(std::remove_if(m_volumes.volumes.begin(), m_volumes.volumes.end(),
                    [](const GLVolume* volume) { return volume->print_zs.empty(); }), m_volumes.volumes.end());

                _load_fff_shells();
            }
            _update_toolpath_volumes_outside_state();
        }
        
        _update_gcode_volumes_visibility(preview_data);
        _show_warning_texture_if_needed(WarningTexture::ToolpathOutside);

        if (m_volumes.empty())
            reset_legend_texture();
        else
            _generate_legend_texture(preview_data, tool_colors);
    }
}

void GLCanvas3D::load_sla_preview()
{
    const SLAPrint* print = this->sla_print();
    if ((m_canvas != nullptr) && (print != nullptr))
    {
        _set_current();
        _load_sla_shells();
        _update_sla_shells_outside_state();
        _show_warning_texture_if_needed(WarningTexture::SlaSupportsOutside);
    }
}

void GLCanvas3D::load_preview(const std::vector<std::string>& str_tool_colors, const std::vector<double>& color_print_values)
{
    const Print *print = this->fff_print();
    if (print == nullptr)
        return;

    _set_current();

    _load_print_toolpaths();
    _load_wipe_tower_toolpaths(str_tool_colors);
    for (const PrintObject* object : print->objects())
    {
        if (object != nullptr)
            _load_print_object_toolpaths(*object, str_tool_colors, color_print_values);
    }

    for (GLVolume* volume : m_volumes.volumes)
    {
        volume->is_extrusion_path = true;
    }

    _update_toolpath_volumes_outside_state();
    _show_warning_texture_if_needed(WarningTexture::ToolpathOutside);
    if (color_print_values.empty())
        reset_legend_texture();
    else {
        auto preview_data = GCodePreviewData();
        preview_data.extrusion.view_type = GCodePreviewData::Extrusion::ColorPrint;
        const std::vector<float> tool_colors = _parse_colors(str_tool_colors);
        _generate_legend_texture(preview_data, tool_colors);
    }
}

void GLCanvas3D::bind_event_handlers()
{
    if (m_canvas != nullptr)
    {
        m_canvas->Bind(wxEVT_SIZE, &GLCanvas3D::on_size, this);
        m_canvas->Bind(wxEVT_IDLE, &GLCanvas3D::on_idle, this);
        m_canvas->Bind(wxEVT_CHAR, &GLCanvas3D::on_char, this);
        m_canvas->Bind(wxEVT_KEY_DOWN, &GLCanvas3D::on_key, this);
        m_canvas->Bind(wxEVT_KEY_UP, &GLCanvas3D::on_key, this);
        m_canvas->Bind(wxEVT_MOUSEWHEEL, &GLCanvas3D::on_mouse_wheel, this);
        m_canvas->Bind(wxEVT_TIMER, &GLCanvas3D::on_timer, this);
        m_canvas->Bind(wxEVT_LEFT_DOWN, &GLCanvas3D::on_mouse, this);
        m_canvas->Bind(wxEVT_LEFT_UP, &GLCanvas3D::on_mouse, this);
        m_canvas->Bind(wxEVT_MIDDLE_DOWN, &GLCanvas3D::on_mouse, this);
        m_canvas->Bind(wxEVT_MIDDLE_UP, &GLCanvas3D::on_mouse, this);
        m_canvas->Bind(wxEVT_RIGHT_DOWN, &GLCanvas3D::on_mouse, this);
        m_canvas->Bind(wxEVT_RIGHT_UP, &GLCanvas3D::on_mouse, this);
        m_canvas->Bind(wxEVT_MOTION, &GLCanvas3D::on_mouse, this);
        m_canvas->Bind(wxEVT_ENTER_WINDOW, &GLCanvas3D::on_mouse, this);
        m_canvas->Bind(wxEVT_LEAVE_WINDOW, &GLCanvas3D::on_mouse, this);
        m_canvas->Bind(wxEVT_LEFT_DCLICK, &GLCanvas3D::on_mouse, this);
        m_canvas->Bind(wxEVT_MIDDLE_DCLICK, &GLCanvas3D::on_mouse, this);
        m_canvas->Bind(wxEVT_RIGHT_DCLICK, &GLCanvas3D::on_mouse, this);
        m_canvas->Bind(wxEVT_PAINT, &GLCanvas3D::on_paint, this);
    }
}

void GLCanvas3D::unbind_event_handlers()
{
    if (m_canvas != nullptr)
    {
        m_canvas->Unbind(wxEVT_SIZE, &GLCanvas3D::on_size, this);
        m_canvas->Unbind(wxEVT_IDLE, &GLCanvas3D::on_idle, this);
        m_canvas->Unbind(wxEVT_CHAR, &GLCanvas3D::on_char, this);
        m_canvas->Unbind(wxEVT_KEY_DOWN, &GLCanvas3D::on_key, this);
        m_canvas->Unbind(wxEVT_KEY_UP, &GLCanvas3D::on_key, this);
        m_canvas->Unbind(wxEVT_MOUSEWHEEL, &GLCanvas3D::on_mouse_wheel, this);
        m_canvas->Unbind(wxEVT_TIMER, &GLCanvas3D::on_timer, this);
        m_canvas->Unbind(wxEVT_LEFT_DOWN, &GLCanvas3D::on_mouse, this);
		m_canvas->Unbind(wxEVT_LEFT_UP, &GLCanvas3D::on_mouse, this);
        m_canvas->Unbind(wxEVT_MIDDLE_DOWN, &GLCanvas3D::on_mouse, this);
        m_canvas->Unbind(wxEVT_MIDDLE_UP, &GLCanvas3D::on_mouse, this);
        m_canvas->Unbind(wxEVT_RIGHT_DOWN, &GLCanvas3D::on_mouse, this);
        m_canvas->Unbind(wxEVT_RIGHT_UP, &GLCanvas3D::on_mouse, this);
        m_canvas->Unbind(wxEVT_MOTION, &GLCanvas3D::on_mouse, this);
        m_canvas->Unbind(wxEVT_ENTER_WINDOW, &GLCanvas3D::on_mouse, this);
        m_canvas->Unbind(wxEVT_LEAVE_WINDOW, &GLCanvas3D::on_mouse, this);
        m_canvas->Unbind(wxEVT_LEFT_DCLICK, &GLCanvas3D::on_mouse, this);
        m_canvas->Unbind(wxEVT_MIDDLE_DCLICK, &GLCanvas3D::on_mouse, this);
        m_canvas->Unbind(wxEVT_RIGHT_DCLICK, &GLCanvas3D::on_mouse, this);
        m_canvas->Unbind(wxEVT_PAINT, &GLCanvas3D::on_paint, this);
    }
}

void GLCanvas3D::on_size(wxSizeEvent& evt)
{
    m_dirty = true;
}

void GLCanvas3D::on_idle(wxIdleEvent& evt)
{
    if (!m_initialized)
        return;

    m_dirty |= m_toolbar.update_items_state();
    m_dirty |= m_view_toolbar.update_items_state();

    if (!m_dirty)
        return;

    _refresh_if_shown_on_screen();

    if (m_keep_dirty)
        m_dirty = true;
}

void GLCanvas3D::on_char(wxKeyEvent& evt)
{
    if (!m_initialized)
        return;

    // see include/wx/defs.h enum wxKeyCode
    int keyCode = evt.GetKeyCode();
    int ctrlMask = wxMOD_CONTROL;

    auto imgui = wxGetApp().imgui();
    if (imgui->update_key_data(evt)) {
        render();
        return;
    }

    if (m_gizmos.on_char(evt, *this))
        return;

//#ifdef __APPLE__
//    ctrlMask |= wxMOD_RAW_CONTROL;
//#endif /* __APPLE__ */
    if ((evt.GetModifiers() & ctrlMask) != 0) {
        switch (keyCode) {
#ifdef __APPLE__
        case 'a':
        case 'A':
#else /* __APPLE__ */
        case WXK_CONTROL_A:
#endif /* __APPLE__ */
                post_event(SimpleEvent(EVT_GLCANVAS_SELECT_ALL));
        break;
#ifdef __APPLE__
        case 'c':
        case 'C':
#else /* __APPLE__ */
        case WXK_CONTROL_C:
#endif /* __APPLE__ */
            post_event(SimpleEvent(EVT_GLTOOLBAR_COPY));
        break;
#ifdef __APPLE__
        case 'v':
        case 'V':
#else /* __APPLE__ */
        case WXK_CONTROL_V:
#endif /* __APPLE__ */
            post_event(SimpleEvent(EVT_GLTOOLBAR_PASTE));
        break;
#ifdef __APPLE__
        case WXK_BACK: // the low cost Apple solutions are not equipped with a Delete key, use Backspace instead.
#else /* __APPLE__ */
        case WXK_DELETE:
#endif /* __APPLE__ */
                            post_event(SimpleEvent(EVT_GLTOOLBAR_DELETE_ALL)); break;
		default:            evt.Skip();
        }
    } else if (evt.HasModifiers()) {
        evt.Skip();
    } else {
        switch (keyCode)
        {
#ifdef __APPLE__
        case WXK_BACK: // the low cost Apple solutions are not equipped with a Delete key, use Backspace instead.
#else /* __APPLE__ */
		case WXK_DELETE:
#endif /* __APPLE__ */
                  post_event(SimpleEvent(EVT_GLTOOLBAR_DELETE));
                  break;

        case WXK_ESCAPE: { deselect_all(); break; }
        case '0': { select_view("iso"); break; }
        case '1': { select_view("top"); break; }
        case '2': { select_view("bottom"); break; }
        case '3': { select_view("front"); break; }
        case '4': { select_view("rear"); break; }
        case '5': { select_view("left"); break; }
        case '6': { select_view("right"); break; }
        case '+': { 
                    if (dynamic_cast<Preview*>(m_canvas->GetParent()) != nullptr)
                        post_event(wxKeyEvent(EVT_GLCANVAS_EDIT_COLOR_CHANGE, evt)); 
                    else
                        post_event(Event<int>(EVT_GLCANVAS_INCREASE_INSTANCES, +1)); 
                    break; }
        case '-': {  
                    if (dynamic_cast<Preview*>(m_canvas->GetParent()) != nullptr)
                        post_event(wxKeyEvent(EVT_GLCANVAS_EDIT_COLOR_CHANGE, evt)); 
                    else
                        post_event(Event<int>(EVT_GLCANVAS_INCREASE_INSTANCES, -1)); 
                    break; }
        case '?': { post_event(SimpleEvent(EVT_GLCANVAS_QUESTION_MARK)); break; }
        case 'A':
        case 'a': { post_event(SimpleEvent(EVT_GLCANVAS_ARRANGE)); break; }
        case 'B':
        case 'b': { zoom_to_bed(); break; }
        case 'I':
        case 'i': { set_camera_zoom(1.0); break; }
        case 'K':
        case 'k': { m_camera.select_next_type(); m_dirty = true; break; }
        case 'O':
        case 'o': { set_camera_zoom(-1.0); break; }
#if ENABLE_RENDER_PICKING_PASS
        case 'T':
        case 't': {
            m_show_picking_texture = !m_show_picking_texture;
            m_dirty = true; 
            break;
        }
#endif // ENABLE_RENDER_PICKING_PASS
        case 'Z':
        case 'z': { m_selection.is_empty() ? zoom_to_volumes() : zoom_to_selection(); break; }
        default:  { evt.Skip(); break; }
        }
    }
}

void GLCanvas3D::on_key(wxKeyEvent& evt)
{
    const int keyCode = evt.GetKeyCode();

    auto imgui = wxGetApp().imgui();
    if (imgui->update_key_data(evt)) {
        render();
    }
    else
    {
        if (!m_gizmos.on_key(evt, *this))
        {
            if (evt.GetEventType() == wxEVT_KEY_UP) {
                if (m_tab_down && keyCode == WXK_TAB && !evt.HasAnyModifiers()) {
                    // Enable switching between 3D and Preview with Tab
                    // m_canvas->HandleAsNavigationKey(evt);   // XXX: Doesn't work in some cases / on Linux
                    post_event(SimpleEvent(EVT_GLCANVAS_TAB));
                }
                else if (keyCode == WXK_SHIFT)
                {
                    if (m_picking_enabled && m_rectangle_selection.is_dragging())
                    {
                        _update_selection_from_hover();
                        m_rectangle_selection.stop_dragging();
                        m_mouse.ignore_left_up = true;
                        m_dirty = true;
                    }
//                    set_cursor(Standard);
                }
                else if (keyCode == WXK_ALT)
                {
                    if (m_picking_enabled && m_rectangle_selection.is_dragging())
                    {
                        _update_selection_from_hover();
                        m_rectangle_selection.stop_dragging();
                        m_mouse.ignore_left_up = true;
                        m_dirty = true;
                    }
//                    set_cursor(Standard);
                }
                else if (keyCode == WXK_CONTROL)
                    m_dirty = true;
            }
            else if (evt.GetEventType() == wxEVT_KEY_DOWN) {
                m_tab_down = keyCode == WXK_TAB && !evt.HasAnyModifiers();
                if (keyCode == WXK_SHIFT)
                {
                    if (m_picking_enabled && (m_gizmos.get_current_type() != GLGizmosManager::SlaSupports))
                    {
                        m_mouse.ignore_left_up = false;
//                        set_cursor(Cross);
                    }
                }
                else if (keyCode == WXK_ALT)
                {
                    if (m_picking_enabled && (m_gizmos.get_current_type() != GLGizmosManager::SlaSupports))
                    {
                        m_mouse.ignore_left_up = false;
//                        set_cursor(Cross);
                    }
                }
                else if (keyCode == WXK_CONTROL)
                    m_dirty = true;
                // DoubleSlider navigation in Preview
                else if (keyCode == WXK_LEFT    || 
                         keyCode == WXK_RIGHT   ||
                         keyCode == WXK_UP      || 
                         keyCode == WXK_DOWN    )
                {
                    if (dynamic_cast<Preview*>(m_canvas->GetParent()) != nullptr)
                        post_event(wxKeyEvent(EVT_GLCANVAS_MOVE_DOUBLE_SLIDER, evt));
                }
            }
        }
    }

    if (keyCode != WXK_TAB
        && keyCode != WXK_LEFT
        && keyCode != WXK_UP
        && keyCode != WXK_RIGHT
        && keyCode != WXK_DOWN) {
        evt.Skip();   // Needed to have EVT_CHAR generated as well
    }
}

void GLCanvas3D::on_mouse_wheel(wxMouseEvent& evt)
{
    if (!m_initialized)
        return;

    // Ignore the wheel events if the middle button is pressed.
    if (evt.MiddleIsDown())
        return;

#if ENABLE_RETINA_GL
    const float scale = m_retina_helper->get_scale_factor();
    evt.SetX(evt.GetX() * scale);
    evt.SetY(evt.GetY() * scale);
#endif

    // Performs layers editing updates, if enabled
    if (is_layers_editing_enabled())
    {
        int object_idx_selected = m_selection.get_object_idx();
        if (object_idx_selected != -1)
        {
            // A volume is selected. Test, whether hovering over a layer thickness bar.
            if (m_layers_editing.bar_rect_contains(*this, (float)evt.GetX(), (float)evt.GetY()))
            {
                // Adjust the width of the selection.
                m_layers_editing.band_width = std::max(std::min(m_layers_editing.band_width * (1.0f + 0.1f * (float)evt.GetWheelRotation() / (float)evt.GetWheelDelta()), 10.0f), 1.5f);
                if (m_canvas != nullptr)
                    m_canvas->Refresh();

                return;
            }
        }
    }

    // Inform gizmos about the event so they have the opportunity to react.
    if (m_gizmos.on_mouse_wheel(evt, *this))
        return;

    // Calculate the zoom delta and apply it to the current zoom factor
    set_camera_zoom((double)evt.GetWheelRotation() / (double)evt.GetWheelDelta());
}

void GLCanvas3D::on_timer(wxTimerEvent& evt)
{
    if (m_layers_editing.state == LayersEditing::Editing)
        _perform_layer_editing_action();
}

#ifndef NDEBUG
// #define SLIC3R_DEBUG_MOUSE_EVENTS
#endif

#ifdef SLIC3R_DEBUG_MOUSE_EVENTS
std::string format_mouse_event_debug_message(const wxMouseEvent &evt)
{
	static int idx = 0;
	char buf[2048];
	std::string out;
	sprintf(buf, "Mouse Event %d - ", idx ++);
	out = buf;

	if (evt.Entering())
		out += "Entering ";
	if (evt.Leaving())
		out += "Leaving ";
	if (evt.Dragging())
		out += "Dragging ";
	if (evt.Moving())
		out += "Moving ";
	if (evt.Magnify())
		out += "Magnify ";
	if (evt.LeftDown())
		out += "LeftDown ";
	if (evt.LeftUp())
		out += "LeftUp ";
	if (evt.LeftDClick())
		out += "LeftDClick ";
	if (evt.MiddleDown())
		out += "MiddleDown ";
	if (evt.MiddleUp())
		out += "MiddleUp ";
	if (evt.MiddleDClick())
		out += "MiddleDClick ";
	if (evt.RightDown())
		out += "RightDown ";
	if (evt.RightUp())
		out += "RightUp ";
	if (evt.RightDClick())
		out += "RightDClick ";

	sprintf(buf, "(%d, %d)", evt.GetX(), evt.GetY());
	out += buf;
	return out;
}
#endif /* SLIC3R_DEBUG_MOUSE_EVENTS */

void GLCanvas3D::on_mouse(wxMouseEvent& evt)
{
    auto mouse_up_cleanup = [this](){
        m_moving = false;
        m_mouse.drag.move_volume_idx = -1;
        m_mouse.set_start_position_3D_as_invalid();
        m_mouse.set_start_position_2D_as_invalid();
        m_mouse.dragging = false;
        m_mouse.ignore_left_up = false;
        m_dirty = true;

        if (m_canvas->HasCapture())
            m_canvas->ReleaseMouse();
    };

#if ENABLE_RETINA_GL
    const float scale = m_retina_helper->get_scale_factor();
    evt.SetX(evt.GetX() * scale);
    evt.SetY(evt.GetY() * scale);
#endif

	Point pos(evt.GetX(), evt.GetY());

    ImGuiWrapper *imgui = wxGetApp().imgui();
    if (imgui->update_mouse_data(evt)) {
        m_mouse.position = evt.Leaving() ? Vec2d(-1.0, -1.0) : pos.cast<double>();
        render();
#ifdef SLIC3R_DEBUG_MOUSE_EVENTS
		printf((format_mouse_event_debug_message(evt) + " - Consumed by ImGUI\n").c_str());
#endif /* SLIC3R_DEBUG_MOUSE_EVENTS */
		return;
    }

#ifdef __WXMSW__
	bool on_enter_workaround = false;
    if (! evt.Entering() && ! evt.Leaving() && m_mouse.position.x() == -1.0) {
        // Workaround for SPE-832: There seems to be a mouse event sent to the window before evt.Entering()
        m_mouse.position = pos.cast<double>();
        render();
#ifdef SLIC3R_DEBUG_MOUSE_EVENTS
		printf((format_mouse_event_debug_message(evt) + " - OnEnter workaround\n").c_str());
#endif /* SLIC3R_DEBUG_MOUSE_EVENTS */
		on_enter_workaround = true;
    } else 
#endif /* __WXMSW__ */
    {
#ifdef SLIC3R_DEBUG_MOUSE_EVENTS
		printf((format_mouse_event_debug_message(evt) + " - other\n").c_str());
#endif /* SLIC3R_DEBUG_MOUSE_EVENTS */
	}

    if (m_toolbar.on_mouse(evt, *this))
    {
        if (evt.LeftUp() || evt.MiddleUp() || evt.RightUp())
            mouse_up_cleanup();
        m_mouse.set_start_position_3D_as_invalid();
        return;
    }

    if (m_view_toolbar.on_mouse(evt, *this))
    {
        if (evt.LeftUp() || evt.MiddleUp() || evt.RightUp())
            mouse_up_cleanup();
        m_mouse.set_start_position_3D_as_invalid();
        return;
    }

    if (m_gizmos.on_mouse(evt, *this))
    {
        if (evt.LeftUp() || evt.MiddleUp() || evt.RightUp())
            mouse_up_cleanup();

        m_mouse.set_start_position_3D_as_invalid();
        return;
    }

    if (m_picking_enabled)
        _set_current();

    int selected_object_idx = m_selection.get_object_idx();
    int layer_editing_object_idx = is_layers_editing_enabled() ? selected_object_idx : -1;
    m_layers_editing.select_object(*m_model, layer_editing_object_idx);

    if (m_mouse.drag.move_requires_threshold && m_mouse.is_move_start_threshold_position_2D_defined() && m_mouse.is_move_threshold_met(pos))
    {
        m_mouse.drag.move_requires_threshold = false;
        m_mouse.set_move_start_threshold_position_2D_as_invalid();
    }

    if (evt.ButtonDown() && wxWindow::FindFocus() != this->m_canvas)
        // Grab keyboard focus on any mouse click event.
        m_canvas->SetFocus();

    if (evt.Entering())
    {
//#if defined(__WXMSW__) || defined(__linux__)
//        // On Windows and Linux needs focus in order to catch key events
        // Set focus in order to remove it from sidebar fields
        if (m_canvas != nullptr) {
            // Only set focus, if the top level window of this canvas is active.
            auto p = dynamic_cast<wxWindow*>(evt.GetEventObject());
            while (p->GetParent())
                p = p->GetParent();
            auto *top_level_wnd = dynamic_cast<wxTopLevelWindow*>(p);
            if (top_level_wnd && top_level_wnd->IsActive())
                m_canvas->SetFocus();
            m_mouse.position = pos.cast<double>();
            // 1) forces a frame render to ensure that m_hover_volume_idxs is updated even when the user right clicks while
            // the context menu is shown, ensuring it to disappear if the mouse is outside any volume and to
            // change the volume hover state if any is under the mouse 
            // 2) when switching between 3d view and preview the size of the canvas changes if the side panels are visible,
            // so forces a resize to avoid multiple renders with different sizes (seen as flickering)
            _refresh_if_shown_on_screen();
        }
        m_mouse.set_start_position_2D_as_invalid();
//#endif
    }
    else if (evt.Leaving())
    {
        // to remove hover on objects when the mouse goes out of this canvas
        m_mouse.position = Vec2d(-1.0, -1.0);
        m_dirty = true;
    }
    else if (evt.LeftDown() || evt.RightDown())
    {
        // If user pressed left or right button we first check whether this happened
        // on a volume or not.
        m_layers_editing.state = LayersEditing::Unknown;
        if ((layer_editing_object_idx != -1) && m_layers_editing.bar_rect_contains(*this, pos(0), pos(1)))
        {
            // A volume is selected and the mouse is inside the layer thickness bar.
            // Start editing the layer height.
            m_layers_editing.state = LayersEditing::Editing;
            _perform_layer_editing_action(&evt);
        }
        else if ((layer_editing_object_idx != -1) && m_layers_editing.reset_rect_contains(*this, pos(0), pos(1)))
        {
            if (evt.LeftDown())
            {
                // A volume is selected and the mouse is inside the reset button. Reset the ModelObject's layer height profile.
				m_layers_editing.reset_layer_height_profile(*this);
                // Index 2 means no editing, just wait for mouse up event.
                m_layers_editing.state = LayersEditing::Completed;

                m_dirty = true;
            }
        }
        else if (evt.LeftDown() && (evt.ShiftDown() || evt.AltDown()) && m_picking_enabled)
        {
            if (m_gizmos.get_current_type() != GLGizmosManager::SlaSupports)
            {
                m_rectangle_selection.start_dragging(m_mouse.position, evt.ShiftDown() ? GLSelectionRectangle::Select : GLSelectionRectangle::Deselect);
                m_dirty = true;
            }
        }
        else
        {
            // Select volume in this 3D canvas.
            // Don't deselect a volume if layer editing is enabled. We want the object to stay selected
            // during the scene manipulation.

            if (m_picking_enabled && (!m_hover_volume_idxs.empty() || !is_layers_editing_enabled()))
            {
                if (evt.LeftDown() && !m_hover_volume_idxs.empty())
                {
                    int volume_idx = get_first_hover_volume_idx();
                    bool already_selected = m_selection.contains_volume(volume_idx);
                    bool ctrl_down = evt.CmdDown();

                    Selection::IndicesList curr_idxs = m_selection.get_volume_idxs();

                    if (already_selected && ctrl_down)
                        m_selection.remove(volume_idx);
                    else
                    {
                        m_selection.add(volume_idx, !ctrl_down, true);
                        m_mouse.drag.move_requires_threshold = !already_selected;
                        if (already_selected)
                            m_mouse.set_move_start_threshold_position_2D_as_invalid();
                        else
                            m_mouse.drag.move_start_threshold_position_2D = pos;
                    }

                    // propagate event through callback
                    if (curr_idxs != m_selection.get_volume_idxs())
                    {
                        if (m_selection.is_empty())
                            m_gizmos.reset_all_states();
                        else
                            m_gizmos.refresh_on_off_state(m_selection);

                        m_gizmos.update_data(*this);
                        post_event(SimpleEvent(EVT_GLCANVAS_OBJECT_SELECT));
                        m_dirty = true;
                    }
                }
            }

            if (!m_hover_volume_idxs.empty())
            {
                if (evt.LeftDown() && m_moving_enabled && (m_mouse.drag.move_volume_idx == -1))
                {
                    // Only accept the initial position, if it is inside the volume bounding box.
                    int volume_idx = get_first_hover_volume_idx();
                    BoundingBoxf3 volume_bbox = m_volumes.volumes[volume_idx]->transformed_bounding_box();
                    volume_bbox.offset(1.0);
                    if (volume_bbox.contains(m_mouse.scene_position))
                    {
                        // The dragging operation is initiated.
                        m_mouse.drag.move_volume_idx = volume_idx;
                        m_selection.start_dragging();
                        m_mouse.drag.start_position_3D = m_mouse.scene_position;
                        m_moving = true;
                    }
                }
            }
        }
    }
    else if (evt.Dragging() && evt.LeftIsDown() && (m_layers_editing.state == LayersEditing::Unknown) && (m_mouse.drag.move_volume_idx != -1))
    {
        if (!m_mouse.drag.move_requires_threshold)
        {
            m_mouse.dragging = true;

            Vec3d cur_pos = m_mouse.drag.start_position_3D;
            // we do not want to translate objects if the user just clicked on an object while pressing shift to remove it from the selection and then drag
            if (m_selection.contains_volume(get_first_hover_volume_idx()))
            {
                if (m_camera.get_theta() == 90.0f)
                {
                    // side view -> move selected volumes orthogonally to camera view direction
                    Linef3 ray = mouse_ray(pos);
                    Vec3d dir = ray.unit_vector();
                    // finds the intersection of the mouse ray with the plane parallel to the camera viewport and passing throught the starting position
                    // use ray-plane intersection see i.e. https://en.wikipedia.org/wiki/Line%E2%80%93plane_intersection algebric form
                    // in our case plane normal and ray direction are the same (orthogonal view)
                    // when moving to perspective camera the negative z unit axis of the camera needs to be transformed in world space and used as plane normal
                    Vec3d inters = ray.a + (m_mouse.drag.start_position_3D - ray.a).dot(dir) / dir.squaredNorm() * dir;
                    // vector from the starting position to the found intersection
                    Vec3d inters_vec = inters - m_mouse.drag.start_position_3D;

                    Vec3d camera_right = m_camera.get_dir_right();
                    Vec3d camera_up = m_camera.get_dir_up();

                    // finds projection of the vector along the camera axes
                    double projection_x = inters_vec.dot(camera_right);
                    double projection_z = inters_vec.dot(camera_up);

                    // apply offset
                    cur_pos = m_mouse.drag.start_position_3D + projection_x * camera_right + projection_z * camera_up;
                }
                else
                {
                    // Generic view
                    // Get new position at the same Z of the initial click point.
                    float z0 = 0.0f;
                    float z1 = 1.0f;
                    cur_pos = Linef3(_mouse_to_3d(pos, &z0), _mouse_to_3d(pos, &z1)).intersect_plane(m_mouse.drag.start_position_3D(2));
                }
            }

            m_regenerate_volumes = false;
            m_selection.translate(cur_pos - m_mouse.drag.start_position_3D);
            wxGetApp().obj_manipul()->set_dirty();
            m_dirty = true;
        }
    }
    else if (evt.Dragging() && evt.LeftIsDown() && m_picking_enabled && m_rectangle_selection.is_dragging())
    {
        m_rectangle_selection.dragging(pos.cast<double>());
        m_dirty = true;
    }
    else if (evt.Dragging())
    {
        m_mouse.dragging = true;

        if ((m_layers_editing.state != LayersEditing::Unknown) && (layer_editing_object_idx != -1))
        {
            if (m_layers_editing.state == LayersEditing::Editing)
                _perform_layer_editing_action(&evt);
        }
        // do not process the dragging if the left mouse was set down in another canvas
        else if (evt.LeftIsDown())
        {
            // if dragging over blank area with left button, rotate
            if (m_hover_volume_idxs.empty() && m_mouse.is_start_position_3D_defined())
            {
                const Vec3d& orig = m_mouse.drag.start_position_3D;
                float sign = m_camera.inverted_phi ? -1.0f : 1.0f;
                m_camera.phi += sign * ((float)pos(0) - (float)orig(0)) * TRACKBALLSIZE;
                m_camera.set_theta(m_camera.get_theta() - ((float)pos(1) - (float)orig(1)) * TRACKBALLSIZE, wxGetApp().preset_bundle->printers.get_edited_preset().printer_technology() != ptSLA);
                m_dirty = true;
            }
            m_mouse.drag.start_position_3D = Vec3d((double)pos(0), (double)pos(1), 0.0);
        }
        else if (evt.MiddleIsDown() || evt.RightIsDown())
        {
            // If dragging over blank area with right button, pan.
            if (m_mouse.is_start_position_2D_defined())
            {
                // get point in model space at Z = 0
                float z = 0.0f;
                const Vec3d& cur_pos = _mouse_to_3d(pos, &z);
                Vec3d orig = _mouse_to_3d(m_mouse.drag.start_position_2D, &z);
                m_camera.set_target(m_camera.get_target() + orig - cur_pos);
                m_dirty = true;
            }
            
            m_mouse.drag.start_position_2D = pos;
        }
    }
    else if (evt.LeftUp() || evt.MiddleUp() || evt.RightUp())
    {
        if (m_layers_editing.state != LayersEditing::Unknown)
        {
            m_layers_editing.state = LayersEditing::Unknown;
            _stop_timer();
            m_layers_editing.accept_changes(*this);
        }
        else if ((m_mouse.drag.move_volume_idx != -1) && m_mouse.dragging)
        {
            m_regenerate_volumes = false;
            do_move();
            wxGetApp().obj_manipul()->set_dirty();
            // Let the platter know that the dragging finished, so a delayed refresh
            // of the scene with the background processing data should be performed.
            post_event(SimpleEvent(EVT_GLCANVAS_MOUSE_DRAGGING_FINISHED));
        }
        else if (evt.LeftUp() && m_picking_enabled && m_rectangle_selection.is_dragging())
        {
            if (evt.ShiftDown() || evt.AltDown())
                _update_selection_from_hover();

            m_rectangle_selection.stop_dragging();
        }
        else if (evt.LeftUp() && !m_mouse.ignore_left_up && !m_mouse.dragging && m_hover_volume_idxs.empty() && !is_layers_editing_enabled())
        {
            // deselect and propagate event through callback
            if (!evt.ShiftDown() && m_picking_enabled)
                deselect_all();
        }
        else if (evt.LeftUp() && m_mouse.dragging)
            // Flips X mouse deltas if bed is upside down
            m_camera.inverted_phi = (m_camera.get_dir_up()(2) < 0.0);
        else if (evt.RightUp())
        {
            m_mouse.position = pos.cast<double>();
            // forces a frame render to ensure that m_hover_volume_idxs is updated even when the user right clicks while
            // the context menu is already shown
            render();
            if (!m_hover_volume_idxs.empty())
            {
                // if right clicking on volume, propagate event through callback (shows context menu)
                int volume_idx = get_first_hover_volume_idx();
                if (!m_volumes.volumes[volume_idx]->is_wipe_tower // no context menu for the wipe tower
                    && m_gizmos.get_current_type() != GLGizmosManager::SlaSupports)  // disable context menu when the gizmo is open
                {
                    // forces the selection of the volume
                    m_selection.add(volume_idx);
                    m_gizmos.refresh_on_off_state(m_selection);
                    post_event(SimpleEvent(EVT_GLCANVAS_OBJECT_SELECT));
                    m_gizmos.update_data(*this);
                    wxGetApp().obj_manipul()->set_dirty();
                    // forces a frame render to update the view before the context menu is shown
                    render();

                    Vec2d logical_pos = pos.cast<double>();
#if ENABLE_RETINA_GL
                    const float factor = m_retina_helper->get_scale_factor();
                    logical_pos = logical_pos.cwiseQuotient(Vec2d(factor, factor));
#endif // ENABLE_RETINA_GL
                    post_event(Vec2dEvent(EVT_GLCANVAS_RIGHT_CLICK, logical_pos));
                }
            }
        }

        mouse_up_cleanup();
    }
    else if (evt.Moving())
    {
        m_mouse.position = pos.cast<double>();
        std::string tooltip = "";

        if (tooltip.empty())
            tooltip = m_gizmos.get_tooltip();

        if (tooltip.empty())
            tooltip = m_toolbar.get_tooltip();

        if (tooltip.empty())
            tooltip = m_view_toolbar.get_tooltip();

        set_tooltip(tooltip);

        // updates gizmos overlay
        if (m_selection.is_empty())
            m_gizmos.reset_all_states();

        // Only refresh if picking is enabled, in that case the objects may get highlighted if the mouse cursor hovers over.
        if (m_picking_enabled)
            m_dirty = true;
    }
    else
        evt.Skip();

#ifdef __WXMSW__
	if (on_enter_workaround)
		m_mouse.position = Vec2d(-1., -1.);
#endif /* __WXMSW__ */
}

void GLCanvas3D::on_paint(wxPaintEvent& evt)
{
    if (m_initialized)
        m_dirty = true;
    else
        // Call render directly, so it gets initialized immediately, not from On Idle handler.
        this->render();
}

Size GLCanvas3D::get_canvas_size() const
{
    int w = 0;
    int h = 0;

    if (m_canvas != nullptr)
        m_canvas->GetSize(&w, &h);

#if ENABLE_RETINA_GL
    const float factor = m_retina_helper->get_scale_factor();
    w *= factor;
    h *= factor;
#else
    const float factor = 1.0f;
#endif

    return Size(w, h, factor);
}

Vec2d GLCanvas3D::get_local_mouse_position() const
{
    if (m_canvas == nullptr)
		return Vec2d::Zero();

    wxPoint mouse_pos = m_canvas->ScreenToClient(wxGetMousePosition());
    const double factor = 
#if ENABLE_RETINA_GL
        m_retina_helper->get_scale_factor();
#else
        1.0;
#endif
    return Vec2d(factor * mouse_pos.x, factor * mouse_pos.y);
}

void GLCanvas3D::reset_legend_texture()
{
    if (m_legend_texture.get_id() != 0)
    {
        _set_current();
        m_legend_texture.reset();
    }
}

void GLCanvas3D::set_tooltip(const std::string& tooltip) const
{
    if (m_canvas != nullptr)
    {
        wxToolTip* t = m_canvas->GetToolTip();
        if (t != nullptr)
        {
            if (tooltip.empty())
                m_canvas->UnsetToolTip();
            else
                t->SetTip(wxString::FromUTF8(tooltip.data()));
        }
        else if (!tooltip.empty()) // Avoid "empty" tooltips => unset of the empty tooltip leads to application crash under OSX
            m_canvas->SetToolTip(wxString::FromUTF8(tooltip.data()));
    }
}


void GLCanvas3D::do_move()
{
    if (m_model == nullptr)
        return;

    std::set<std::pair<int, int>> done;  // keeps track of modified instances
    bool object_moved = false;
    Vec3d wipe_tower_origin = Vec3d::Zero();

    Selection::EMode selection_mode = m_selection.get_mode();

    for (const GLVolume* v : m_volumes.volumes)
    {
        int object_idx = v->object_idx();
        int instance_idx = v->instance_idx();
        int volume_idx = v->volume_idx();

        std::pair<int, int> done_id(object_idx, instance_idx);

        if ((0 <= object_idx) && (object_idx < (int)m_model->objects.size()))
        {
            done.insert(done_id);

            // Move instances/volumes
            ModelObject* model_object = m_model->objects[object_idx];
            if (model_object != nullptr)
            {
                if (selection_mode == Selection::Instance)
                    model_object->instances[instance_idx]->set_offset(v->get_instance_offset());
                else if (selection_mode == Selection::Volume)
                    model_object->volumes[volume_idx]->set_offset(v->get_volume_offset());

                object_moved = true;
                model_object->invalidate_bounding_box();
            }
        }
        else if (object_idx == 1000)
            // Move a wipe tower proxy.
            wipe_tower_origin = v->get_volume_offset();
    }

    // Fixes sinking/flying instances
    for (const std::pair<int, int>& i : done)
    {
        ModelObject* m = m_model->objects[i.first];
        Vec3d shift(0.0, 0.0, -m->get_instance_min_z(i.second));
        m_selection.translate(i.first, i.second, shift);
        m->translate_instance(i.second, shift);
    }

    if (object_moved)
        post_event(SimpleEvent(EVT_GLCANVAS_INSTANCE_MOVED));

    if (wipe_tower_origin != Vec3d::Zero())
        post_event(Vec3dEvent(EVT_GLCANVAS_WIPETOWER_MOVED, std::move(wipe_tower_origin)));
}

void GLCanvas3D::do_rotate()
{
    if (m_model == nullptr)
        return;

    std::set<std::pair<int, int>> done;  // keeps track of modified instances

    Selection::EMode selection_mode = m_selection.get_mode();

    for (const GLVolume* v : m_volumes.volumes)
    {
        int object_idx = v->object_idx();
        if (object_idx == 1000) { // the wipe tower
            Vec3d offset = v->get_volume_offset();
            post_event(Vec3dEvent(EVT_GLCANVAS_WIPETOWER_ROTATED, Vec3d(offset(0), offset(1), v->get_volume_rotation()(2))));
        }
        if ((object_idx < 0) || ((int)m_model->objects.size() <= object_idx))
            continue;

        int instance_idx = v->instance_idx();
        int volume_idx = v->volume_idx();

        done.insert(std::pair<int, int>(object_idx, instance_idx));

        // Rotate instances/volumes.
        ModelObject* model_object = m_model->objects[object_idx];
        if (model_object != nullptr)
        {
            if (selection_mode == Selection::Instance)
            {
                model_object->instances[instance_idx]->set_rotation(v->get_instance_rotation());
                model_object->instances[instance_idx]->set_offset(v->get_instance_offset());
            }
            else if (selection_mode == Selection::Volume)
            {
                model_object->volumes[volume_idx]->set_rotation(v->get_volume_rotation());
                model_object->volumes[volume_idx]->set_offset(v->get_volume_offset());
            }
            model_object->invalidate_bounding_box();
        }
    }

    // Fixes sinking/flying instances
    for (const std::pair<int, int>& i : done)
    {
        ModelObject* m = m_model->objects[i.first];
        Vec3d shift(0.0, 0.0, -m->get_instance_min_z(i.second));
        m_selection.translate(i.first, i.second, shift);
        m->translate_instance(i.second, shift);
    }

    if (!done.empty())
        post_event(SimpleEvent(EVT_GLCANVAS_INSTANCE_ROTATED));
}

void GLCanvas3D::do_scale()
{
    if (m_model == nullptr)
        return;

    std::set<std::pair<int, int>> done;  // keeps track of modified instances

    Selection::EMode selection_mode = m_selection.get_mode();

    for (const GLVolume* v : m_volumes.volumes)
    {
        int object_idx = v->object_idx();
        if ((object_idx < 0) || ((int)m_model->objects.size() <= object_idx))
            continue;

        int instance_idx = v->instance_idx();
        int volume_idx = v->volume_idx();

        done.insert(std::pair<int, int>(object_idx, instance_idx));

        // Rotate instances/volumes
        ModelObject* model_object = m_model->objects[object_idx];
        if (model_object != nullptr)
        {
            if (selection_mode == Selection::Instance)
            {
                model_object->instances[instance_idx]->set_scaling_factor(v->get_instance_scaling_factor());
                model_object->instances[instance_idx]->set_offset(v->get_instance_offset());
            }
            else if (selection_mode == Selection::Volume)
            {
                model_object->instances[instance_idx]->set_offset(v->get_instance_offset());
                model_object->volumes[volume_idx]->set_scaling_factor(v->get_volume_scaling_factor());
                model_object->volumes[volume_idx]->set_offset(v->get_volume_offset());
            }
            model_object->invalidate_bounding_box();
        }
    }

    // Fixes sinking/flying instances
    for (const std::pair<int, int>& i : done)
    {
        ModelObject* m = m_model->objects[i.first];
        Vec3d shift(0.0, 0.0, -m->get_instance_min_z(i.second));
        m_selection.translate(i.first, i.second, shift);
        m->translate_instance(i.second, shift);
    }

    if (!done.empty())
        post_event(SimpleEvent(EVT_GLCANVAS_INSTANCE_ROTATED));
}

void GLCanvas3D::do_flatten()
{
    do_rotate();
}

void GLCanvas3D::do_mirror()
{
    if (m_model == nullptr)
        return;

    std::set<std::pair<int, int>> done;  // keeps track of modified instances

    Selection::EMode selection_mode = m_selection.get_mode();

    for (const GLVolume* v : m_volumes.volumes)
    {
        int object_idx = v->object_idx();
        if ((object_idx < 0) || ((int)m_model->objects.size() <= object_idx))
            continue;

        int instance_idx = v->instance_idx();
        int volume_idx = v->volume_idx();

        done.insert(std::pair<int, int>(object_idx, instance_idx));

        // Mirror instances/volumes
        ModelObject* model_object = m_model->objects[object_idx];
        if (model_object != nullptr)
        {
            if (selection_mode == Selection::Instance)
                model_object->instances[instance_idx]->set_mirror(v->get_instance_mirror());
            else if (selection_mode == Selection::Volume)
                model_object->volumes[volume_idx]->set_mirror(v->get_volume_mirror());

            model_object->invalidate_bounding_box();
        }
    }

    // Fixes sinking/flying instances
    for (const std::pair<int, int>& i : done)
    {
        ModelObject* m = m_model->objects[i.first];
        Vec3d shift(0.0, 0.0, -m->get_instance_min_z(i.second));
        m_selection.translate(i.first, i.second, shift);
        m->translate_instance(i.second, shift);
    }

    post_event(SimpleEvent(EVT_GLCANVAS_SCHEDULE_BACKGROUND_PROCESS));
}

void GLCanvas3D::set_camera_zoom(double zoom)
{
    const Size& cnv_size = get_canvas_size();
    m_camera.set_zoom(zoom, _max_bounding_box(false), cnv_size.get_width(), cnv_size.get_height());
    m_dirty = true;
}

void GLCanvas3D::update_gizmos_on_off_state()
{
    set_as_dirty();
    m_gizmos.update_data(*this);
    m_gizmos.refresh_on_off_state(get_selection());
}

void GLCanvas3D::handle_sidebar_focus_event(const std::string& opt_key, bool focus_on)
{
    m_sidebar_field = focus_on ? opt_key : "";

    if (!m_sidebar_field.empty())
    {
        m_gizmos.reset_all_states();
        m_dirty = true;
    }
}

void GLCanvas3D::handle_layers_data_focus_event(const t_layer_height_range range, const EditorType type)
{
    std::string field = "layer_" + std::to_string(type) + "_" + std::to_string(range.first) + "_" + std::to_string(range.second);
    handle_sidebar_focus_event(field, true);
}

void GLCanvas3D::update_ui_from_settings()
{
    m_camera.set_type(wxGetApp().app_config->get("use_perspective_camera"));
    m_dirty = true;

#if ENABLE_RETINA_GL
    const float orig_scaling = m_retina_helper->get_scale_factor();

    const bool use_retina = wxGetApp().app_config->get("use_retina_opengl") == "1";
    BOOST_LOG_TRIVIAL(debug) << "GLCanvas3D: Use Retina OpenGL: " << use_retina;
    m_retina_helper->set_use_retina(use_retina);
    const float new_scaling = m_retina_helper->get_scale_factor();

    if (new_scaling != orig_scaling) {
        BOOST_LOG_TRIVIAL(debug) << "GLCanvas3D: Scaling factor: " << new_scaling;

        m_camera.set_zoom(m_camera.get_zoom() * new_scaling / orig_scaling);
        _refresh_if_shown_on_screen();
    }
#endif
}



arr::WipeTowerInfo GLCanvas3D::get_wipe_tower_info() const
{
    arr::WipeTowerInfo wti;
    for (const GLVolume* vol : m_volumes.volumes) {
        if (vol->is_wipe_tower) {
            wti.is_wipe_tower = true;
            wti.pos = Vec2d(m_config->opt_float("wipe_tower_x"),
                            m_config->opt_float("wipe_tower_y"));
            wti.rotation = (M_PI/180.) * m_config->opt_float("wipe_tower_rotation_angle");
            const BoundingBoxf3& bb = vol->bounding_box();
            wti.bb_size = Vec2d(bb.size()(0), bb.size()(1));
            break;
        }
    }
    return wti;
}


void GLCanvas3D::arrange_wipe_tower(const arr::WipeTowerInfo& wti) const
{
    if (wti.is_wipe_tower) {
        DynamicPrintConfig cfg;
        cfg.opt<ConfigOptionFloat>("wipe_tower_x", true)->value = wti.pos(0);
        cfg.opt<ConfigOptionFloat>("wipe_tower_y", true)->value = wti.pos(1);
        cfg.opt<ConfigOptionFloat>("wipe_tower_rotation_angle", true)->value = (180./M_PI) * wti.rotation;
        wxGetApp().get_tab(Preset::TYPE_PRINT)->load_config(cfg);
    }
}


Linef3 GLCanvas3D::mouse_ray(const Point& mouse_pos)
{
    float z0 = 0.0f;
    float z1 = 1.0f;
    return Linef3(_mouse_to_3d(mouse_pos, &z0), _mouse_to_3d(mouse_pos, &z1));
}

double GLCanvas3D::get_size_proportional_to_max_bed_size(double factor) const
{
    return factor * m_bed.get_bounding_box(false).max_size();
}

void GLCanvas3D::set_cursor(ECursorType type)
{
    if ((m_canvas != nullptr) && (m_cursor_type != type))
    {
        switch (type)
        {
        case Standard: { m_canvas->SetCursor(*wxSTANDARD_CURSOR); break; }
        case Cross: { m_canvas->SetCursor(*wxCROSS_CURSOR); break; }
        }

        m_cursor_type = type;
    }
}

void GLCanvas3D::msw_rescale()
{
    m_warning_texture.msw_rescale(*this);
}

bool GLCanvas3D::_is_shown_on_screen() const
{
    return (m_canvas != nullptr) ? m_canvas->IsShownOnScreen() : false;
}

bool GLCanvas3D::_init_toolbar()
{
    if (!m_toolbar.is_enabled())
        return true;

#if !ENABLE_SVG_ICONS
    ItemsIconsTexture::Metadata icons_data;
    icons_data.filename = "toolbar.png";
    icons_data.icon_size = 37;
#endif // !ENABLE_SVG_ICONS

    BackgroundTexture::Metadata background_data;
    background_data.filename = "toolbar_background.png";
    background_data.left = 16;
    background_data.top = 16;
    background_data.right = 16;
    background_data.bottom = 16;

#if ENABLE_SVG_ICONS
    if (!m_toolbar.init(background_data))
#else
    if (!m_toolbar.init(icons_data, background_data))
#endif // ENABLE_SVG_ICONS
    {
        // unable to init the toolbar texture, disable it
        m_toolbar.set_enabled(false);
        return true;
    }

//    m_toolbar.set_layout_type(GLToolbar::Layout::Vertical);
    m_toolbar.set_layout_type(GLToolbar::Layout::Horizontal);
    m_toolbar.set_layout_orientation(GLToolbar::Layout::Top);
    m_toolbar.set_border(5.0f);
    m_toolbar.set_separator_size(5);
    m_toolbar.set_gap_size(2);

    GLToolbarItem::Data item;

    item.name = "add";
#if ENABLE_SVG_ICONS
    item.icon_filename = "add.svg";
#endif // ENABLE_SVG_ICONS
    item.tooltip = _utf8(L("Add...")) + " [" + GUI::shortkey_ctrl_prefix() + "I]";
    item.sprite_id = 0;
    item.action_callback = [this]() { if (m_canvas != nullptr) wxPostEvent(m_canvas, SimpleEvent(EVT_GLTOOLBAR_ADD)); };
    if (!m_toolbar.add_item(item))
        return false;

    item.name = "delete";
#if ENABLE_SVG_ICONS
    item.icon_filename = "remove.svg";
#endif // ENABLE_SVG_ICONS
    item.tooltip = _utf8(L("Delete")) + " [Del]";
    item.sprite_id = 1;
    item.action_callback = [this]() { if (m_canvas != nullptr) wxPostEvent(m_canvas, SimpleEvent(EVT_GLTOOLBAR_DELETE)); };
    item.enabled_state_callback = []()->bool { return wxGetApp().plater()->can_delete(); };
    if (!m_toolbar.add_item(item))
        return false;

    item.name = "deleteall";
#if ENABLE_SVG_ICONS
    item.icon_filename = "delete_all.svg";
#endif // ENABLE_SVG_ICONS
    item.tooltip = _utf8(L("Delete all")) + " [" + GUI::shortkey_ctrl_prefix() + "Del]";
    item.sprite_id = 2;
    item.action_callback = [this]() { if (m_canvas != nullptr) wxPostEvent(m_canvas, SimpleEvent(EVT_GLTOOLBAR_DELETE_ALL)); };
    item.enabled_state_callback = []()->bool { return wxGetApp().plater()->can_delete_all(); };
    if (!m_toolbar.add_item(item))
        return false;

    item.name = "arrange";
#if ENABLE_SVG_ICONS
    item.icon_filename = "arrange.svg";
#endif // ENABLE_SVG_ICONS
    item.tooltip = _utf8(L("Arrange")) + " [A]";
    item.sprite_id = 3;
    item.action_callback = [this]() { if (m_canvas != nullptr) wxPostEvent(m_canvas, SimpleEvent(EVT_GLTOOLBAR_ARRANGE)); };
    item.enabled_state_callback = []()->bool { return wxGetApp().plater()->can_arrange(); };
    if (!m_toolbar.add_item(item))
        return false;

    if (!m_toolbar.add_separator())
        return false;

    item.name = "copy";
#if ENABLE_SVG_ICONS
    item.icon_filename = "copy.svg";
#endif // ENABLE_SVG_ICONS
    item.tooltip = _utf8(L("Copy")) + " [" + GUI::shortkey_ctrl_prefix() + "C]";
    item.sprite_id = 4;
    item.action_callback = [this]() { if (m_canvas != nullptr) wxPostEvent(m_canvas, SimpleEvent(EVT_GLTOOLBAR_COPY)); };
    item.enabled_state_callback = []()->bool { return wxGetApp().plater()->can_copy_to_clipboard(); };
    if (!m_toolbar.add_item(item))
        return false;

    item.name = "paste";
#if ENABLE_SVG_ICONS
    item.icon_filename = "paste.svg";
#endif // ENABLE_SVG_ICONS
    item.tooltip = _utf8(L("Paste")) + " [" + GUI::shortkey_ctrl_prefix() + "V]";
    item.sprite_id = 5;
    item.action_callback = [this]() { if (m_canvas != nullptr) wxPostEvent(m_canvas, SimpleEvent(EVT_GLTOOLBAR_PASTE)); };
    item.enabled_state_callback = []()->bool { return wxGetApp().plater()->can_paste_from_clipboard(); };
    if (!m_toolbar.add_item(item))
        return false;

    if (!m_toolbar.add_separator())
        return false;

    item.name = "more";
#if ENABLE_SVG_ICONS
    item.icon_filename = "instance_add.svg";
#endif // ENABLE_SVG_ICONS
    item.tooltip = _utf8(L("Add instance")) + " [+]";
    item.sprite_id = 6;
    item.action_callback = [this]() { if (m_canvas != nullptr) wxPostEvent(m_canvas, SimpleEvent(EVT_GLTOOLBAR_MORE)); };
    item.visibility_callback = []()->bool { return wxGetApp().get_mode() != comSimple; };
    item.enabled_state_callback = []()->bool { return wxGetApp().plater()->can_increase_instances(); };
    if (!m_toolbar.add_item(item))
        return false;

    item.name = "fewer";
#if ENABLE_SVG_ICONS
    item.icon_filename = "instance_remove.svg";
#endif // ENABLE_SVG_ICONS
    item.tooltip = _utf8(L("Remove instance")) + " [-]";
    item.sprite_id = 7;
    item.action_callback = [this]() { if (m_canvas != nullptr) wxPostEvent(m_canvas, SimpleEvent(EVT_GLTOOLBAR_FEWER)); };
    item.visibility_callback = []()->bool { return wxGetApp().get_mode() != comSimple; };
    item.enabled_state_callback = []()->bool { return wxGetApp().plater()->can_decrease_instances(); };
    if (!m_toolbar.add_item(item))
        return false;

    if (!m_toolbar.add_separator())
        return false;

    item.name = "splitobjects";
#if ENABLE_SVG_ICONS
    item.icon_filename = "split_objects.svg";
#endif // ENABLE_SVG_ICONS
    item.tooltip = _utf8(L("Split to objects"));
    item.sprite_id = 8;
    item.action_callback = [this]() { if (m_canvas != nullptr) wxPostEvent(m_canvas, SimpleEvent(EVT_GLTOOLBAR_SPLIT_OBJECTS)); };
    item.visibility_callback = GLToolbarItem::Default_Visibility_Callback;
    item.enabled_state_callback = []()->bool { return wxGetApp().plater()->can_split_to_objects(); };
    if (!m_toolbar.add_item(item))
        return false;

    item.name = "splitvolumes";
#if ENABLE_SVG_ICONS
    item.icon_filename = "split_parts.svg";
#endif // ENABLE_SVG_ICONS
    item.tooltip = _utf8(L("Split to parts"));
    item.sprite_id = 9;
    item.action_callback = [this]() { if (m_canvas != nullptr) wxPostEvent(m_canvas, SimpleEvent(EVT_GLTOOLBAR_SPLIT_VOLUMES)); };
    item.visibility_callback = []()->bool { return wxGetApp().get_mode() != comSimple; };
    item.enabled_state_callback = []()->bool { return wxGetApp().plater()->can_split_to_volumes(); };
    if (!m_toolbar.add_item(item))
        return false;

    if (!m_toolbar.add_separator())
        return false;

    item.name = "layersediting";
#if ENABLE_SVG_ICONS
    item.icon_filename = "layers_white.svg";
#endif // ENABLE_SVG_ICONS
    item.tooltip = _utf8(L("Layers editing"));
    item.sprite_id = 10;
    item.is_toggable = true;
    item.action_callback = [this]() { if (m_canvas != nullptr) wxPostEvent(m_canvas, SimpleEvent(EVT_GLTOOLBAR_LAYERSEDITING)); };
    item.visibility_callback = [this]()->bool { return m_process->current_printer_technology() == ptFFF; };
    item.enabled_state_callback = []()->bool { return wxGetApp().plater()->can_layers_editing(); };
    if (!m_toolbar.add_item(item))
        return false;

    return true;
}

bool GLCanvas3D::_set_current()
{
    if (_is_shown_on_screen() && (m_context != nullptr)) {
        return m_canvas->SetCurrent(*m_context);
    }

    return false;
}

void GLCanvas3D::_resize(unsigned int w, unsigned int h)
{
    if ((m_canvas == nullptr) && (m_context == nullptr))
        return;

    auto *imgui = wxGetApp().imgui();
    imgui->set_display_size((float)w, (float)h);
    const float font_size = 1.5f * wxGetApp().em_unit();
#if ENABLE_RETINA_GL
    imgui->set_scaling(font_size, 1.0f, m_retina_helper->get_scale_factor());
#else
    imgui->set_scaling(font_size, m_canvas->GetContentScaleFactor(), 1.0f);
#endif

    // ensures that this canvas is current
    _set_current();

    // updates camera
    m_camera.apply_viewport(0, 0, w, h);

    m_dirty = false;
}

BoundingBoxf3 GLCanvas3D::_max_bounding_box(bool include_bed_model) const
{
    BoundingBoxf3 bb = volumes_bounding_box();
    bb.merge(m_bed.get_bounding_box(include_bed_model));
    return bb;
}

void GLCanvas3D::_zoom_to_box(const BoundingBoxf3& box)
{
    const Size& cnv_size = get_canvas_size();
    m_camera.zoom_to_box(box, cnv_size.get_width(), cnv_size.get_height());
    m_dirty = true;
}

void GLCanvas3D::_refresh_if_shown_on_screen()
{
    if (_is_shown_on_screen())
    {
        const Size& cnv_size = get_canvas_size();
        _resize((unsigned int)cnv_size.get_width(), (unsigned int)cnv_size.get_height());

        // Because of performance problems on macOS, where PaintEvents are not delivered
        // frequently enough, we call render() here directly when we can.
        render();
    }
}

void GLCanvas3D::_picking_pass() const
{
    if (m_picking_enabled && !m_mouse.dragging && (m_mouse.position != Vec2d(DBL_MAX, DBL_MAX)))
    {
        m_hover_volume_idxs.clear();

        // Render the object for picking.
        // FIXME This cannot possibly work in a multi - sampled context as the color gets mangled by the anti - aliasing.
        // Better to use software ray - casting on a bounding - box hierarchy.

        if (m_multisample_allowed)
            glsafe(::glDisable(GL_MULTISAMPLE));

        glsafe(::glDisable(GL_BLEND));
        glsafe(::glEnable(GL_DEPTH_TEST));

        glsafe(::glClear(GL_COLOR_BUFFER_BIT | GL_DEPTH_BUFFER_BIT));

        m_camera_clipping_plane = m_gizmos.get_sla_clipping_plane();
        if (m_camera_clipping_plane.is_active()) {
            ::glClipPlane(GL_CLIP_PLANE0, (GLdouble*)m_camera_clipping_plane.get_data());
            ::glEnable(GL_CLIP_PLANE0);
        }
        _render_volumes_for_picking();
        if (m_camera_clipping_plane.is_active())
            ::glDisable(GL_CLIP_PLANE0);

        m_gizmos.render_current_gizmo_for_picking_pass(m_selection);

        if (m_multisample_allowed)
            glsafe(::glEnable(GL_MULTISAMPLE));

        int volume_id = -1;

        GLubyte color[4] = { 0, 0, 0, 0 };
        const Size& cnv_size = get_canvas_size();
        bool inside = (0 <= m_mouse.position(0)) && (m_mouse.position(0) < cnv_size.get_width()) && (0 <= m_mouse.position(1)) && (m_mouse.position(1) < cnv_size.get_height());
        if (inside)
        {
            glsafe(::glReadPixels(m_mouse.position(0), cnv_size.get_height() - m_mouse.position(1) - 1, 1, 1, GL_RGBA, GL_UNSIGNED_BYTE, (void*)color));
            volume_id = color[0] + (color[1] << 8) + (color[2] << 16);
        }
        if ((0 <= volume_id) && (volume_id < (int)m_volumes.volumes.size()))
        {
            m_hover_volume_idxs.push_back(volume_id);
            m_gizmos.set_hover_id(-1);
        }
        else
            m_gizmos.set_hover_id(inside && volume_id <= GLGizmoBase::BASE_ID ? (GLGizmoBase::BASE_ID - volume_id) : -1);

        _update_volumes_hover_state();
    }
}

void GLCanvas3D::_rectangular_selection_picking_pass() const
{
    m_gizmos.set_hover_id(-1);

    std::set<int> idxs;

    if (m_picking_enabled)
    {
        if (m_multisample_allowed)
            glsafe(::glDisable(GL_MULTISAMPLE));

        glsafe(::glDisable(GL_BLEND));
        glsafe(::glEnable(GL_DEPTH_TEST));

        glsafe(::glClear(GL_COLOR_BUFFER_BIT | GL_DEPTH_BUFFER_BIT));

        _render_volumes_for_picking();

        if (m_multisample_allowed)
            glsafe(::glEnable(GL_MULTISAMPLE));

        int width = std::max((int)m_rectangle_selection.get_width(), 1);
        int height = std::max((int)m_rectangle_selection.get_height(), 1);
        int px_count = width * height;

        int left = (int)m_rectangle_selection.get_left();
        int top = get_canvas_size().get_height() - (int)m_rectangle_selection.get_top();
        if ((left >= 0) && (top >= 0))
        {
#define USE_PARALLEL 1
#if USE_PARALLEL
            struct Pixel
            {
                std::array<GLubyte, 4> data;
                int id() const { return data[0] + (data[1] << 8) + (data[2] << 16); }
            };

            std::vector<Pixel> frame(px_count);
            glsafe(::glReadPixels(left, top, width, height, GL_RGBA, GL_UNSIGNED_BYTE, (void*)frame.data()));

            tbb::spin_mutex mutex;
            tbb::parallel_for(tbb::blocked_range<size_t>(0, frame.size(), (size_t)width),
                [this, &frame, &idxs, &mutex](const tbb::blocked_range<size_t>& range) {
                for (size_t i = range.begin(); i < range.end(); ++i)
                {
                    int volume_id = frame[i].id();
                    if ((0 <= volume_id) && (volume_id < (int)m_volumes.volumes.size()))
                    {
                        mutex.lock();
                        idxs.insert(volume_id);
                        mutex.unlock();
                    }
                }
            }
            );
#else
            std::vector<GLubyte> frame(4 * px_count);
            glsafe(::glReadPixels(left, top, width, height, GL_RGBA, GL_UNSIGNED_BYTE, (void*)frame.data()));

            for (int i = 0; i < px_count; ++i)
            {
                int px_id = 4 * i;
                int volume_id = frame[px_id] + (frame[px_id + 1] << 8) + (frame[px_id + 2] << 16);
                if ((0 <= volume_id) && (volume_id < (int)m_volumes.volumes.size()))
                    idxs.insert(volume_id);
            }
#endif // USE_PARALLEL
        }
    }

    m_hover_volume_idxs.assign(idxs.begin(), idxs.end());
    _update_volumes_hover_state();
}

void GLCanvas3D::_render_background() const
{
    glsafe(::glPushMatrix());
    glsafe(::glLoadIdentity());
    glsafe(::glMatrixMode(GL_PROJECTION));
    glsafe(::glPushMatrix());
    glsafe(::glLoadIdentity());

    // Draws a bottom to top gradient over the complete screen.
    glsafe(::glDisable(GL_DEPTH_TEST));

    ::glBegin(GL_QUADS);
    if (m_dynamic_background_enabled && _is_any_volume_outside())
        ::glColor3fv(ERROR_BG_DARK_COLOR);
    else
        ::glColor3fv(DEFAULT_BG_DARK_COLOR);

    ::glVertex2f(-1.0f, -1.0f);
    ::glVertex2f(1.0f, -1.0f);

    if (m_dynamic_background_enabled && _is_any_volume_outside())
        ::glColor3fv(ERROR_BG_LIGHT_COLOR);
    else
        ::glColor3fv(DEFAULT_BG_LIGHT_COLOR);

    ::glVertex2f(1.0f, 1.0f);
    ::glVertex2f(-1.0f, 1.0f);
    glsafe(::glEnd());

    glsafe(::glEnable(GL_DEPTH_TEST));

    glsafe(::glPopMatrix());
    glsafe(::glMatrixMode(GL_MODELVIEW));
    glsafe(::glPopMatrix());
}

void GLCanvas3D::_render_bed(float theta) const
{
    float scale_factor = 1.0;
#if ENABLE_RETINA_GL
    scale_factor = m_retina_helper->get_scale_factor();
#endif // ENABLE_RETINA_GL
#if ENABLE_TEXTURES_FROM_SVG
    m_bed.render(const_cast<GLCanvas3D*>(this), theta, scale_factor);
#else
    m_bed.render(theta, scale_factor);
#endif // ENABLE_TEXTURES_FROM_SVG
}

void GLCanvas3D::_render_axes() const
{
    m_bed.render_axes();
}

void GLCanvas3D::_render_objects() const
{
    if (m_volumes.empty())
        return;

    glsafe(::glEnable(GL_LIGHTING));
    glsafe(::glEnable(GL_DEPTH_TEST));

    m_camera_clipping_plane = m_gizmos.get_sla_clipping_plane();

    if (m_picking_enabled)
    {
        // Update the layer editing selection to the first object selected, update the current object maximum Z.
        const_cast<LayersEditing&>(m_layers_editing).select_object(*m_model, this->is_layers_editing_enabled() ? m_selection.get_object_idx() : -1);

        if (m_config != nullptr)
        {
            const BoundingBoxf3& bed_bb = m_bed.get_bounding_box(false);
            m_volumes.set_print_box((float)bed_bb.min(0), (float)bed_bb.min(1), 0.0f, (float)bed_bb.max(0), (float)bed_bb.max(1), (float)m_config->opt_float("max_print_height"));
            m_volumes.check_outside_state(m_config, nullptr);
        }
    }

    if (m_use_clipping_planes)
        m_volumes.set_z_range(-m_clipping_planes[0].get_data()[3], m_clipping_planes[1].get_data()[3]);
    else
        m_volumes.set_z_range(-FLT_MAX, FLT_MAX);

    m_volumes.set_clipping_plane(m_camera_clipping_plane.get_data());

    m_shader.start_using();
    if (m_picking_enabled && !m_gizmos.is_dragging() && m_layers_editing.is_enabled() && (m_layers_editing.last_object_id != -1) && (m_layers_editing.object_max_z() > 0.0f)) {
        int object_id = m_layers_editing.last_object_id;
        m_volumes.render(GLVolumeCollection::Opaque, false, m_camera.get_view_matrix(), [object_id](const GLVolume& volume) {
            // Which volume to paint without the layer height profile shader?
            return volume.is_active && (volume.is_modifier || volume.composite_id.object_id != object_id);
        });
        // Let LayersEditing handle rendering of the active object using the layer height profile shader.
        m_layers_editing.render_volumes(*this, this->m_volumes);
    } else {
        // do not cull backfaces to show broken geometry, if any
        m_volumes.render(GLVolumeCollection::Opaque, m_picking_enabled, m_camera.get_view_matrix(), [this](const GLVolume& volume) {
            return (m_render_sla_auxiliaries || volume.composite_id.volume_id >= 0);
        });
    }
    m_volumes.render(GLVolumeCollection::Transparent, false, m_camera.get_view_matrix());
    m_shader.stop_using();

    m_camera_clipping_plane = ClippingPlane::ClipsNothing();
    glsafe(::glDisable(GL_LIGHTING));
}

void GLCanvas3D::_render_selection() const
{
    float scale_factor = 1.0;
#if ENABLE_RETINA_GL
    scale_factor = m_retina_helper->get_scale_factor();
#endif

    if (!m_gizmos.is_running())
        m_selection.render(scale_factor);
}

#if ENABLE_RENDER_SELECTION_CENTER
void GLCanvas3D::_render_selection_center() const
{
    m_selection.render_center(m_gizmos.is_dragging());
}
#endif // ENABLE_RENDER_SELECTION_CENTER

void GLCanvas3D::_render_overlays() const
{
    glsafe(::glDisable(GL_DEPTH_TEST));
    glsafe(::glPushMatrix());
    glsafe(::glLoadIdentity());
    // ensure that the textures are renderered inside the frustrum
    glsafe(::glTranslated(0.0, 0.0, -(m_camera.get_near_z() + 0.5)));
    // ensure that the overlay fits the frustrum near z plane
    double gui_scale = m_camera.get_gui_scale();
    glsafe(::glScaled(gui_scale, gui_scale, 1.0));

    _render_gizmos_overlay();
    _render_warning_texture();
    _render_legend_texture();
#if !ENABLE_SVG_ICONS
    _resize_toolbars();
#endif // !ENABLE_SVG_ICONS
    _render_toolbar();
    _render_view_toolbar();

    if ((m_layers_editing.last_object_id >= 0) && (m_layers_editing.object_max_z() > 0.0f))
        m_layers_editing.render_overlay(*this);

    glsafe(::glPopMatrix());
}

void GLCanvas3D::_render_warning_texture() const
{
    m_warning_texture.render(*this);
}

void GLCanvas3D::_render_legend_texture() const
{
    if (!m_legend_texture_enabled)
        return;

    m_legend_texture.render(*this);
}

void GLCanvas3D::_render_volumes_for_picking() const
{
    static const GLfloat INV_255 = 1.0f / 255.0f;

    // do not cull backfaces to show broken geometry, if any
    glsafe(::glDisable(GL_CULL_FACE));

    glsafe(::glEnable(GL_BLEND));
    glsafe(::glBlendFunc(GL_SRC_ALPHA, GL_ONE_MINUS_SRC_ALPHA));

    glsafe(::glEnableClientState(GL_VERTEX_ARRAY));
    glsafe(::glEnableClientState(GL_NORMAL_ARRAY));

    const Transform3d& view_matrix = m_camera.get_view_matrix();
    GLVolumeWithIdAndZList to_render = volumes_to_render(m_volumes.volumes, GLVolumeCollection::Opaque, view_matrix);
    for (const GLVolumeWithIdAndZ& volume : to_render)
    {
        // Object picking mode. Render the object with a color encoding the object index.
        unsigned int r = (volume.second.first & 0x000000FF) >> 0;
        unsigned int g = (volume.second.first & 0x0000FF00) >> 8;
        unsigned int b = (volume.second.first & 0x00FF0000) >> 16;
        glsafe(::glColor3f((GLfloat)r * INV_255, (GLfloat)g * INV_255, (GLfloat)b * INV_255));

        if (!volume.first->disabled && ((volume.first->composite_id.volume_id >= 0) || m_render_sla_auxiliaries))
            volume.first->render();
    }

    to_render = volumes_to_render(m_volumes.volumes, GLVolumeCollection::Transparent, view_matrix);
    for (const GLVolumeWithIdAndZ& volume : to_render)
    {
        // Object picking mode. Render the object with a color encoding the object index.
        unsigned int r = (volume.second.first & 0x000000FF) >> 0;
        unsigned int g = (volume.second.first & 0x0000FF00) >> 8;
        unsigned int b = (volume.second.first & 0x00FF0000) >> 16;
        glsafe(::glColor3f((GLfloat)r * INV_255, (GLfloat)g * INV_255, (GLfloat)b * INV_255));

        if (!volume.first->disabled && ((volume.first->composite_id.volume_id >= 0) || m_render_sla_auxiliaries))
            volume.first->render();
    }

    glsafe(::glDisableClientState(GL_NORMAL_ARRAY));
    glsafe(::glDisableClientState(GL_VERTEX_ARRAY));
    glsafe(::glDisable(GL_BLEND));

    glsafe(::glEnable(GL_CULL_FACE));
}

void GLCanvas3D::_render_current_gizmo() const
{
    m_gizmos.render_current_gizmo(m_selection);
}

void GLCanvas3D::_render_gizmos_overlay() const
{
#if ENABLE_SVG_ICONS
#if ENABLE_RETINA_GL
//     m_gizmos.set_overlay_scale(m_retina_helper->get_scale_factor());
    const float scale = m_retina_helper->get_scale_factor()*wxGetApp().toolbar_icon_scale();
    m_gizmos.set_overlay_scale(scale); //! #ys_FIXME_experiment
#else
//     m_gizmos.set_overlay_scale(m_canvas->GetContentScaleFactor());
//     m_gizmos.set_overlay_scale(wxGetApp().em_unit()*0.1f);
    const float size = int(GLGizmosManager::Default_Icons_Size*wxGetApp().toolbar_icon_scale());
    m_gizmos.set_overlay_icon_size(size); //! #ys_FIXME_experiment
#endif /* __WXMSW__ */
#endif // ENABLE_SVG_ICONS

    m_gizmos.render_overlay(*this, m_selection);
}

void GLCanvas3D::_render_toolbar() const
{
#if ENABLE_SVG_ICONS
#if ENABLE_RETINA_GL
//     m_toolbar.set_scale(m_retina_helper->get_scale_factor());
    const float scale = m_retina_helper->get_scale_factor() * wxGetApp().toolbar_icon_scale(true);
    m_toolbar.set_scale(scale); //! #ys_FIXME_experiment
#else
//     m_toolbar.set_scale(m_canvas->GetContentScaleFactor());
//     m_toolbar.set_scale(wxGetApp().em_unit()*0.1f);
    const float size = int(GLToolbar::Default_Icons_Size * wxGetApp().toolbar_icon_scale(true));
    m_toolbar.set_icons_size(size); //! #ys_FIXME_experiment
#endif // ENABLE_RETINA_GL

    Size cnv_size = get_canvas_size();
    float zoom = (float)m_camera.get_zoom();
    float inv_zoom = (zoom != 0.0f) ? 1.0f / zoom : 0.0f;

    GLToolbar::Layout::EOrientation orientation = m_toolbar.get_layout_orientation();

    float top = 0.0f;
    float left = 0.0f;
    switch (m_toolbar.get_layout_type())
    {
    default:
    case GLToolbar::Layout::Horizontal:
    {
        // centers the toolbar on the top edge of the 3d scene
        if (orientation == GLToolbar::Layout::Top)
        {
            top = 0.5f * (float)cnv_size.get_height() * inv_zoom;
            left = -0.5f * m_toolbar.get_width() * inv_zoom;
        }
        else
        {
            top = (-0.5f * (float)cnv_size.get_height() + m_view_toolbar.get_height()) * inv_zoom;
            left = -0.5f * m_toolbar.get_width() * inv_zoom;
        }
        break;
    }
    case GLToolbar::Layout::Vertical:
    {
        // centers the toolbar on the right edge of the 3d scene
        if (orientation == GLToolbar::Layout::Left)
        {
            top = 0.5f * m_toolbar.get_height() * inv_zoom;
            left = (-0.5f * (float)cnv_size.get_width()) * inv_zoom;
        }
        else
        {
            top = 0.5f * m_toolbar.get_height() * inv_zoom;
            left = (0.5f * (float)cnv_size.get_width() - m_toolbar.get_width()) * inv_zoom;
        }
        break;
    }
    }
    m_toolbar.set_position(top, left);
#else
#if ENABLE_RETINA_GL
    m_toolbar.set_icons_scale(m_retina_helper->get_scale_factor());
#else
    m_toolbar.set_icons_scale(m_canvas->GetContentScaleFactor());
#endif /* __WXMSW__ */
#endif // ENABLE_SVG_ICONS

    m_toolbar.render(*this);
}

void GLCanvas3D::_render_view_toolbar() const
{
#if ENABLE_SVG_ICONS
#if ENABLE_RETINA_GL
//     m_view_toolbar.set_scale(m_retina_helper->get_scale_factor());
    const float scale = m_retina_helper->get_scale_factor() * wxGetApp().toolbar_icon_scale();
    m_view_toolbar.set_scale(scale); //! #ys_FIXME_experiment
#else
//     m_view_toolbar.set_scale(m_canvas->GetContentScaleFactor());
//     m_view_toolbar.set_scale(wxGetApp().em_unit()*0.1f);
    const float size = int(GLGizmosManager::Default_Icons_Size * wxGetApp().toolbar_icon_scale());
    m_view_toolbar.set_icons_size(size); //! #ys_FIXME_experiment
#endif // ENABLE_RETINA_GL

    Size cnv_size = get_canvas_size();
    float zoom = (float)m_camera.get_zoom();
    float inv_zoom = (zoom != 0.0f) ? 1.0f / zoom : 0.0f;

    // places the toolbar on the bottom-left corner of the 3d scene
    float top = (-0.5f * (float)cnv_size.get_height() + m_view_toolbar.get_height()) * inv_zoom;
    float left = -0.5f * (float)cnv_size.get_width() * inv_zoom;
    m_view_toolbar.set_position(top, left);
#else
#if ENABLE_RETINA_GL
    m_view_toolbar.set_icons_scale(m_retina_helper->get_scale_factor());
#else
    m_view_toolbar.set_icons_scale(m_canvas->GetContentScaleFactor());
#endif /* __WXMSW__ */
#endif // ENABLE_SVG_ICONS
    m_view_toolbar.render(*this);
}

#if ENABLE_SHOW_CAMERA_TARGET
void GLCanvas3D::_render_camera_target() const
{
    double half_length = 5.0;

    glsafe(::glDisable(GL_DEPTH_TEST));

    glsafe(::glLineWidth(2.0f));
    ::glBegin(GL_LINES);
    const Vec3d& target = m_camera.get_target();
    // draw line for x axis
    ::glColor3f(1.0f, 0.0f, 0.0f);
    ::glVertex3d(target(0) - half_length, target(1), target(2));
    ::glVertex3d(target(0) + half_length, target(1), target(2));
    // draw line for y axis
    ::glColor3f(0.0f, 1.0f, 0.0f);
    ::glVertex3d(target(0), target(1) - half_length, target(2));
    ::glVertex3d(target(0), target(1) + half_length, target(2));
    // draw line for z axis
    ::glColor3f(0.0f, 0.0f, 1.0f);
    ::glVertex3d(target(0), target(1), target(2) - half_length);
    ::glVertex3d(target(0), target(1), target(2) + half_length);
    glsafe(::glEnd());
}
#endif // ENABLE_SHOW_CAMERA_TARGET

void GLCanvas3D::_render_sla_slices() const
{
    if (!m_use_clipping_planes || wxGetApp().preset_bundle->printers.get_edited_preset().printer_technology() != ptSLA)
        return;

    const SLAPrint* print = this->sla_print();
    const PrintObjects& print_objects = print->objects();
    if (print_objects.empty())
        // nothing to render, return
        return;

    double clip_min_z = -m_clipping_planes[0].get_data()[3];
    double clip_max_z = m_clipping_planes[1].get_data()[3];
    for (unsigned int i = 0; i < (unsigned int)print_objects.size(); ++i)
    {
        const SLAPrintObject* obj = print_objects[i];

        if (!obj->is_step_done(slaposSliceSupports))
            continue;

        SlaCap::ObjectIdToTrianglesMap::iterator it_caps_bottom = m_sla_caps[0].triangles.find(i);
        SlaCap::ObjectIdToTrianglesMap::iterator it_caps_top    = m_sla_caps[1].triangles.find(i);
        {
			if (it_caps_bottom == m_sla_caps[0].triangles.end())
				it_caps_bottom = m_sla_caps[0].triangles.emplace(i, SlaCap::Triangles()).first;
            if (! m_sla_caps[0].matches(clip_min_z)) {
				m_sla_caps[0].z = clip_min_z;
                it_caps_bottom->second.object.clear();
                it_caps_bottom->second.supports.clear();
            }
            if (it_caps_top == m_sla_caps[1].triangles.end())
				it_caps_top = m_sla_caps[1].triangles.emplace(i, SlaCap::Triangles()).first;
            if (! m_sla_caps[1].matches(clip_max_z)) {
				m_sla_caps[1].z = clip_max_z;
                it_caps_top->second.object.clear();
                it_caps_top->second.supports.clear();
            }
        }
        Pointf3s &bottom_obj_triangles = it_caps_bottom->second.object;
        Pointf3s &bottom_sup_triangles = it_caps_bottom->second.supports;
        Pointf3s &top_obj_triangles    = it_caps_top->second.object;
        Pointf3s &top_sup_triangles    = it_caps_top->second.supports;

        if ((bottom_obj_triangles.empty() || bottom_sup_triangles.empty() || top_obj_triangles.empty() || top_sup_triangles.empty()) &&
            !obj->get_slice_index().empty())
        {
            double layer_height         = print->default_object_config().layer_height.value;
            double initial_layer_height = print->material_config().initial_layer_height.value;
            bool   left_handed          = obj->is_left_handed();

            coord_t key_zero = obj->get_slice_index().front().print_level();
            // Slice at the center of the slab starting at clip_min_z will be rendered for the lower plane.
            coord_t key_low  = coord_t((clip_min_z - initial_layer_height + layer_height) / SCALING_FACTOR) + key_zero;
            // Slice at the center of the slab ending at clip_max_z will be rendered for the upper plane.
            coord_t key_high = coord_t((clip_max_z - initial_layer_height) / SCALING_FACTOR) + key_zero;

            const SliceRecord& slice_low  = obj->closest_slice_to_print_level(key_low, coord_t(SCALED_EPSILON));
            const SliceRecord& slice_high = obj->closest_slice_to_print_level(key_high, coord_t(SCALED_EPSILON));

            // Offset to avoid OpenGL Z fighting between the object's horizontal surfaces and the triangluated surfaces of the cuts.
            double plane_shift_z = 0.002;

            if (slice_low.is_valid()) {
                const ExPolygons& obj_bottom = slice_low.get_slice(soModel);
                const ExPolygons& sup_bottom = slice_low.get_slice(soSupport);
                // calculate model bottom cap
                if (bottom_obj_triangles.empty() && !obj_bottom.empty())
                    bottom_obj_triangles = triangulate_expolygons_3d(obj_bottom, clip_min_z - plane_shift_z, ! left_handed);
                // calculate support bottom cap
                if (bottom_sup_triangles.empty() && !sup_bottom.empty())
                    bottom_sup_triangles = triangulate_expolygons_3d(sup_bottom, clip_min_z - plane_shift_z, ! left_handed);
            }

            if (slice_high.is_valid()) {
                const ExPolygons& obj_top = slice_high.get_slice(soModel);
                const ExPolygons& sup_top = slice_high.get_slice(soSupport);
                // calculate model top cap
                if (top_obj_triangles.empty() && !obj_top.empty())
                    top_obj_triangles = triangulate_expolygons_3d(obj_top, clip_max_z + plane_shift_z, left_handed);
                // calculate support top cap
                if (top_sup_triangles.empty() && !sup_top.empty())
                    top_sup_triangles = triangulate_expolygons_3d(sup_top, clip_max_z + plane_shift_z, left_handed);
            }
        }

        if (!bottom_obj_triangles.empty() || !top_obj_triangles.empty() || !bottom_sup_triangles.empty() || !top_sup_triangles.empty())
        {
			for (const SLAPrintObject::Instance& inst : obj->instances())
            {
                glsafe(::glPushMatrix());
                glsafe(::glTranslated(unscale<double>(inst.shift.x()), unscale<double>(inst.shift.y()), 0));
                glsafe(::glRotatef(Geometry::rad2deg(inst.rotation), 0.0, 0.0, 1.0));
				if (obj->is_left_handed())
                    // The polygons are mirrored by X.
                    glsafe(::glScalef(-1.0, 1.0, 1.0));
                glsafe(::glEnableClientState(GL_VERTEX_ARRAY));
                glsafe(::glColor3f(1.0f, 0.37f, 0.0f));
				if (!bottom_obj_triangles.empty()) {
                    glsafe(::glVertexPointer(3, GL_DOUBLE, 0, (GLdouble*)bottom_obj_triangles.front().data()));
                    glsafe(::glDrawArrays(GL_TRIANGLES, 0, bottom_obj_triangles.size()));
				}
				if (! top_obj_triangles.empty()) {
                    glsafe(::glVertexPointer(3, GL_DOUBLE, 0, (GLdouble*)top_obj_triangles.front().data()));
                    glsafe(::glDrawArrays(GL_TRIANGLES, 0, top_obj_triangles.size()));
				}
                glsafe(::glColor3f(1.0f, 0.0f, 0.37f));
				if (! bottom_sup_triangles.empty()) {
                    glsafe(::glVertexPointer(3, GL_DOUBLE, 0, (GLdouble*)bottom_sup_triangles.front().data()));
                    glsafe(::glDrawArrays(GL_TRIANGLES, 0, bottom_sup_triangles.size()));
				}
				if (! top_sup_triangles.empty()) {
                    glsafe(::glVertexPointer(3, GL_DOUBLE, 0, (GLdouble*)top_sup_triangles.front().data()));
                    glsafe(::glDrawArrays(GL_TRIANGLES, 0, top_sup_triangles.size()));
				}
                glsafe(::glDisableClientState(GL_VERTEX_ARRAY));
                glsafe(::glPopMatrix());
            }
        }
    }
}

void GLCanvas3D::_render_selection_sidebar_hints() const
{
<<<<<<< HEAD
    m_shader.start_using();
    m_selection.render_sidebar_hints(m_sidebar_field);
    m_shader.stop_using();
=======
    m_selection.render_sidebar_hints(m_sidebar_field, m_shader);
>>>>>>> f617d747
}


void GLCanvas3D::_update_volumes_hover_state() const
{
    for (GLVolume* v : m_volumes.volumes)
    {
        v->hover = GLVolume::HS_None;
    }

    if (m_hover_volume_idxs.empty())
        return;

    bool ctrl_pressed = wxGetKeyState(WXK_CONTROL); // additive select/deselect
    bool shift_pressed = wxGetKeyState(WXK_SHIFT);  // select by rectangle
    bool alt_pressed = wxGetKeyState(WXK_ALT);      // deselect by rectangle

    if (alt_pressed && (shift_pressed || ctrl_pressed))
    {
        // illegal combinations of keys
        m_hover_volume_idxs.clear();
        return;
    }

    bool selection_modifiers_only = m_selection.is_empty() || m_selection.is_any_modifier();

    bool hover_modifiers_only = true;
    for (int i : m_hover_volume_idxs)
    {
        if (!m_volumes.volumes[i]->is_modifier)
        {
            hover_modifiers_only = false;
            break;
        }
    }

    std::set<std::pair<int, int>> hover_instances;
    for (int i : m_hover_volume_idxs)
    {
        const GLVolume& v = *m_volumes.volumes[i];
        hover_instances.insert(std::make_pair(v.object_idx(), v.instance_idx()));
    }

    bool hover_from_single_instance = hover_instances.size() == 1;

    if (hover_modifiers_only && !hover_from_single_instance)
    {
        // do not allow to select volumes from different instances
        m_hover_volume_idxs.clear();
        return;
    }

    for (int i : m_hover_volume_idxs)
    {
        GLVolume& volume = *m_volumes.volumes[i];
        if (volume.hover != GLVolume::HS_None)
            continue;

        bool deselect = volume.selected && ((ctrl_pressed && !shift_pressed) || alt_pressed);
        // (volume->is_modifier && !selection_modifiers_only && !is_ctrl_pressed) -> allows hovering on selected modifiers belonging to selection of type Instance
        bool select = (!volume.selected || (volume.is_modifier && !selection_modifiers_only && !ctrl_pressed)) && !alt_pressed;

        if (select || deselect)
        {
            bool as_volume =
                volume.is_modifier && hover_from_single_instance && !ctrl_pressed &&
                (
                (!deselect) ||
                (deselect && !m_selection.is_single_full_instance() && (volume.object_idx() == m_selection.get_object_idx()) && (volume.instance_idx() == m_selection.get_instance_idx()))
                );

            if (as_volume)
            {
                if (deselect)
                    volume.hover = GLVolume::HS_Deselect;
                else
                    volume.hover = GLVolume::HS_Select;
            }
            else
            {
                int object_idx = volume.object_idx();
                int instance_idx = volume.instance_idx();

                for (GLVolume* v : m_volumes.volumes)
                {
                    if ((v->object_idx() == object_idx) && (v->instance_idx() == instance_idx))
                    {
                        if (deselect)
                            v->hover = GLVolume::HS_Deselect;
                        else
                            v->hover = GLVolume::HS_Select;
                    }
                }
            }
        }
    }
}

void GLCanvas3D::_perform_layer_editing_action(wxMouseEvent* evt)
{
    int object_idx_selected = m_layers_editing.last_object_id;
    if (object_idx_selected == -1)
        return;

    // A volume is selected. Test, whether hovering over a layer thickness bar.
    if (evt != nullptr)
    {
        const Rect& rect = LayersEditing::get_bar_rect_screen(*this);
        float b = rect.get_bottom();
        m_layers_editing.last_z = m_layers_editing.object_max_z() * (b - evt->GetY() - 1.0f) / (b - rect.get_top());
        m_layers_editing.last_action = 
            evt->ShiftDown() ? (evt->RightIsDown() ? LAYER_HEIGHT_EDIT_ACTION_SMOOTH : LAYER_HEIGHT_EDIT_ACTION_REDUCE) : 
                               (evt->RightIsDown() ? LAYER_HEIGHT_EDIT_ACTION_INCREASE : LAYER_HEIGHT_EDIT_ACTION_DECREASE);
    }

    m_layers_editing.adjust_layer_height_profile();
    _refresh_if_shown_on_screen();

    // Automatic action on mouse down with the same coordinate.
    _start_timer();
}

Vec3d GLCanvas3D::_mouse_to_3d(const Point& mouse_pos, float* z)
{
    if (m_canvas == nullptr)
        return Vec3d(DBL_MAX, DBL_MAX, DBL_MAX);


    const std::array<int, 4>& viewport = m_camera.get_viewport();
    const Transform3d& modelview_matrix = m_camera.get_view_matrix();
    const Transform3d& projection_matrix = m_camera.get_projection_matrix();

    GLint y = viewport[3] - (GLint)mouse_pos(1);
    GLfloat mouse_z;
    if (z == nullptr)
        glsafe(::glReadPixels((GLint)mouse_pos(0), y, 1, 1, GL_DEPTH_COMPONENT, GL_FLOAT, (void*)&mouse_z));
    else
        mouse_z = *z;

    GLdouble out_x, out_y, out_z;
    ::gluUnProject((GLdouble)mouse_pos(0), (GLdouble)y, (GLdouble)mouse_z, (GLdouble*)modelview_matrix.data(), (GLdouble*)projection_matrix.data(), (GLint*)viewport.data(), &out_x, &out_y, &out_z);
    return Vec3d((double)out_x, (double)out_y, (double)out_z);
}

Vec3d GLCanvas3D::_mouse_to_bed_3d(const Point& mouse_pos)
{
    return mouse_ray(mouse_pos).intersect_plane(0.0);
}

void GLCanvas3D::_start_timer()
{
    m_timer.Start(100, wxTIMER_CONTINUOUS);
}

void GLCanvas3D::_stop_timer()
{
    m_timer.Stop();
}

void GLCanvas3D::_load_print_toolpaths()
{
    const Print *print = this->fff_print();
    if (print == nullptr)
        return;

    if (!print->is_step_done(psSkirt) || !print->is_step_done(psBrim))
        return;

    if (!print->has_skirt() && (print->config().brim_width.value == 0))
        return;

    const float color[] = { 0.5f, 1.0f, 0.5f, 1.0f }; // greenish

    // number of skirt layers
    size_t total_layer_count = 0;
    for (const PrintObject* print_object : print->objects())
    {
        total_layer_count = std::max(total_layer_count, print_object->total_layer_count());
    }
    size_t skirt_height = print->has_infinite_skirt() ? total_layer_count : std::min<size_t>(print->config().skirt_height.value, total_layer_count);
    if ((skirt_height == 0) && (print->config().brim_width.value > 0))
        skirt_height = 1;

    // get first skirt_height layers (maybe this should be moved to a PrintObject method?)
    const PrintObject* object0 = print->objects().front();
    std::vector<float> print_zs;
    print_zs.reserve(skirt_height * 2);
    for (size_t i = 0; i < std::min(skirt_height, object0->layers().size()); ++i)
    {
        print_zs.push_back(float(object0->layers()[i]->print_z));
    }
    //FIXME why there are support layers?
    for (size_t i = 0; i < std::min(skirt_height, object0->support_layers().size()); ++i)
    {
        print_zs.push_back(float(object0->support_layers()[i]->print_z));
    }
    sort_remove_duplicates(print_zs);
    if (print_zs.size() > skirt_height)
        print_zs.erase(print_zs.begin() + skirt_height, print_zs.end());

    m_volumes.volumes.emplace_back(new GLVolume(color));
    GLVolume& volume = *m_volumes.volumes.back();
    for (size_t i = 0; i < skirt_height; ++i) {
        volume.print_zs.push_back(print_zs[i]);
        volume.offsets.push_back(volume.indexed_vertex_array.quad_indices.size());
        volume.offsets.push_back(volume.indexed_vertex_array.triangle_indices.size());
        if (i == 0)
            _3DScene::extrusionentity_to_verts(print->brim(), print_zs[i], Point(0, 0), volume);

        _3DScene::extrusionentity_to_verts(print->skirt(), print_zs[i], Point(0, 0), volume);
    }
}

void GLCanvas3D::_load_print_object_toolpaths(const PrintObject& print_object, const std::vector<std::string>& str_tool_colors, const std::vector<double>& color_print_values)
{
    std::vector<float> tool_colors = _parse_colors(str_tool_colors);

    struct Ctxt
    {
        const Points                *shifted_copies;
        std::vector<const Layer*>    layers;
        bool                         has_perimeters;
        bool                         has_infill;
        bool                         has_support;
        const std::vector<float>*    tool_colors;
        const std::vector<double>*   color_print_values;

        // Number of vertices (each vertex is 6x4=24 bytes long)
        static const size_t          alloc_size_max() { return 131072; } // 3.15MB
        //        static const size_t          alloc_size_max    () { return 65536; } // 1.57MB 
        //        static const size_t          alloc_size_max    () { return 32768; } // 786kB
        static const size_t          alloc_size_reserve() { return alloc_size_max() * 2; }

        static const float*          color_perimeters() { static float color[4] = { 1.0f, 1.0f, 0.0f, 1.f }; return color; } // yellow
        static const float*          color_infill() { static float color[4] = { 1.0f, 0.5f, 0.5f, 1.f }; return color; } // redish
        static const float*          color_support() { static float color[4] = { 0.5f, 1.0f, 0.5f, 1.f }; return color; } // greenish

        // For cloring by a tool, return a parsed color.
        bool                         color_by_tool() const { return tool_colors != nullptr; }
        size_t                       number_tools()  const { return this->color_by_tool() ? tool_colors->size() / 4 : 0; }
        const float*                 color_tool(size_t tool) const { return tool_colors->data() + tool * 4; }

        // For coloring by a color_print(M600), return a parsed color.
        bool                         color_by_color_print() const { return color_print_values!=nullptr; }
        const size_t                 color_print_color_idx_by_layer_idx(const size_t layer_idx) const {
            auto it = std::lower_bound(color_print_values->begin(), color_print_values->end(), layers[layer_idx]->print_z + EPSILON);
            return (it - color_print_values->begin()) % number_tools();
        }
    } ctxt;

    ctxt.has_perimeters = print_object.is_step_done(posPerimeters);
    ctxt.has_infill = print_object.is_step_done(posInfill);
    ctxt.has_support = print_object.is_step_done(posSupportMaterial);
    ctxt.tool_colors = tool_colors.empty() ? nullptr : &tool_colors;
    ctxt.color_print_values = color_print_values.empty() ? nullptr : &color_print_values;

    ctxt.shifted_copies = &print_object.copies();

    // order layers by print_z
    {
        size_t nlayers = 0;
        if (ctxt.has_perimeters || ctxt.has_infill)
            nlayers = print_object.layers().size();
        if (ctxt.has_support)
            nlayers += print_object.support_layers().size();
        ctxt.layers.reserve(nlayers);
    }
    if (ctxt.has_perimeters || ctxt.has_infill)
        for (const Layer *layer : print_object.layers())
            ctxt.layers.push_back(layer);
    if (ctxt.has_support)
        for (const Layer *layer : print_object.support_layers())
            ctxt.layers.push_back(layer);
    std::sort(ctxt.layers.begin(), ctxt.layers.end(), [](const Layer *l1, const Layer *l2) { return l1->print_z < l2->print_z; });

    // Maximum size of an allocation block: 32MB / sizeof(float)
    BOOST_LOG_TRIVIAL(debug) << "Loading print object toolpaths in parallel - start";

    //FIXME Improve the heuristics for a grain size.
    size_t          grain_size = std::max(ctxt.layers.size() / 16, size_t(1));
    tbb::spin_mutex new_volume_mutex;
    auto            new_volume = [this, &new_volume_mutex](const float *color) -> GLVolume* {
        auto *volume = new GLVolume(color);
        new_volume_mutex.lock();
        m_volumes.volumes.emplace_back(volume);
        new_volume_mutex.unlock();
        return volume;
    };
    const size_t    volumes_cnt_initial = m_volumes.volumes.size();
    tbb::parallel_for(
        tbb::blocked_range<size_t>(0, ctxt.layers.size(), grain_size),
        [&ctxt, &new_volume](const tbb::blocked_range<size_t>& range) {
        GLVolumePtrs 		vols;
        std::vector<size_t>	color_print_layer_to_glvolume;
        auto                volume = [&ctxt, &vols, &color_print_layer_to_glvolume, &range](size_t layer_idx, int extruder, int feature) -> GLVolume& {
            return *vols[ctxt.color_by_color_print() ?
            	color_print_layer_to_glvolume[layer_idx - range.begin()] :
				ctxt.color_by_tool() ? 
					std::min<int>(ctxt.number_tools() - 1, std::max<int>(extruder - 1, 0)) : 
					feature
				];
        };
        if (ctxt.color_by_color_print()) {
        	// Create a map from the layer index to a GLVolume, which is initialized with the correct layer span color.
        	std::vector<int> color_print_tool_to_glvolume(ctxt.number_tools(), -1);
        	color_print_layer_to_glvolume.reserve(range.end() - range.begin());
        	vols.reserve(ctxt.number_tools());
	        for (size_t idx_layer = range.begin(); idx_layer < range.end(); ++ idx_layer) {
	        	int idx_tool = (int)ctxt.color_print_color_idx_by_layer_idx(idx_layer);
	        	if (color_print_tool_to_glvolume[idx_tool] == -1) {
	        		color_print_tool_to_glvolume[idx_tool] = (int)vols.size();
	        		vols.emplace_back(new_volume(ctxt.color_tool(idx_tool)));
	        	}
	        	color_print_layer_to_glvolume.emplace_back(color_print_tool_to_glvolume[idx_tool]);
	        }
        }
        else if (ctxt.color_by_tool()) {
            for (size_t i = 0; i < ctxt.number_tools(); ++i)
                vols.emplace_back(new_volume(ctxt.color_tool(i)));
        }
        else
            vols = { new_volume(ctxt.color_perimeters()), new_volume(ctxt.color_infill()), new_volume(ctxt.color_support()) };
        for (GLVolume *vol : vols)
        	vol->indexed_vertex_array.reserve(ctxt.alloc_size_reserve());
        for (size_t idx_layer = range.begin(); idx_layer < range.end(); ++ idx_layer) {
            const Layer *layer = ctxt.layers[idx_layer];
            for (GLVolume *vol : vols)
                if (vol->print_zs.empty() || vol->print_zs.back() != layer->print_z) {
                    vol->print_zs.push_back(layer->print_z);
                    vol->offsets.push_back(vol->indexed_vertex_array.quad_indices.size());
                    vol->offsets.push_back(vol->indexed_vertex_array.triangle_indices.size());
                }
            for (const Point &copy : *ctxt.shifted_copies) {
                for (const LayerRegion *layerm : layer->regions()) {
                    if (ctxt.has_perimeters)
                        _3DScene::extrusionentity_to_verts(layerm->perimeters, float(layer->print_z), copy,
                        	volume(idx_layer, layerm->region()->config().perimeter_extruder.value, 0));
                    if (ctxt.has_infill) {
                        for (const ExtrusionEntity *ee : layerm->fills.entities) {
                            // fill represents infill extrusions of a single island.
                            const auto *fill = dynamic_cast<const ExtrusionEntityCollection*>(ee);
                            if (! fill->entities.empty())
                                _3DScene::extrusionentity_to_verts(*fill, float(layer->print_z), copy,
	                                volume(idx_layer, 
		                                is_solid_infill(fill->entities.front()->role()) ?
			                                layerm->region()->config().solid_infill_extruder :
			                                layerm->region()->config().infill_extruder,
		                                1));
                        }
                    }
                }
                if (ctxt.has_support) {
                    const SupportLayer *support_layer = dynamic_cast<const SupportLayer*>(layer);
                    if (support_layer) {
                        for (const ExtrusionEntity *extrusion_entity : support_layer->support_fills.entities)
                            _3DScene::extrusionentity_to_verts(extrusion_entity, float(layer->print_z), copy,
	                            volume(idx_layer, 
		                            (extrusion_entity->role() == erSupportMaterial) ?
			                            support_layer->object()->config().support_material_extruder :
			                            support_layer->object()->config().support_material_interface_extruder,
		                            2));
                    }
                }
            }
            // Ensure that no volume grows over the limits. If the volume is too large, allocate a new one.
	        for (size_t i = 0; i < vols.size(); ++i) {
	            GLVolume &vol = *vols[i];
	            if (vol.indexed_vertex_array.vertices_and_normals_interleaved.size() / 6 > ctxt.alloc_size_max()) {
	                // Store the vertex arrays and restart their containers, 
	                vols[i] = new_volume(vol.color);
	                GLVolume &vol_new = *vols[i];
	                // Assign the large pre-allocated buffers to the new GLVolume.
	                vol_new.indexed_vertex_array = std::move(vol.indexed_vertex_array);
	                // Copy the content back to the old GLVolume.
	                vol.indexed_vertex_array = vol_new.indexed_vertex_array;
                     // Clear the buffers, but keep them pre-allocated.
	                vol_new.indexed_vertex_array.clear();
	                // Just make sure that clear did not clear the reserved memory.
	                vol_new.indexed_vertex_array.reserve(ctxt.alloc_size_reserve());
	            }
	        }
        }
    });

    BOOST_LOG_TRIVIAL(debug) << "Loading print object toolpaths in parallel - finalizing results";
    // Remove empty volumes from the newly added volumes.
    m_volumes.volumes.erase(
        std::remove_if(m_volumes.volumes.begin() + volumes_cnt_initial, m_volumes.volumes.end(),
        [](const GLVolume *volume) { return volume->empty(); }),
        m_volumes.volumes.end());

    BOOST_LOG_TRIVIAL(debug) << "Loading print object toolpaths in parallel - end";
}

void GLCanvas3D::_load_wipe_tower_toolpaths(const std::vector<std::string>& str_tool_colors)
{
    const Print *print = this->fff_print();
    if ((print == nullptr) || print->wipe_tower_data().tool_changes.empty())
        return;

    if (!print->is_step_done(psWipeTower))
        return;

    std::vector<float> tool_colors = _parse_colors(str_tool_colors);

    struct Ctxt
    {
        const Print                 *print;
        const std::vector<float>    *tool_colors;
        WipeTower::xy                wipe_tower_pos;
        float                        wipe_tower_angle;

        // Number of vertices (each vertex is 6x4=24 bytes long)
        static const size_t          alloc_size_max() { return 131072; } // 3.15MB
        static const size_t          alloc_size_reserve() { return alloc_size_max() * 2; }

        static const float*          color_support() { static float color[4] = { 0.5f, 1.0f, 0.5f, 1.f }; return color; } // greenish

        // For cloring by a tool, return a parsed color.
        bool                         color_by_tool() const { return tool_colors != nullptr; }
        size_t                       number_tools()  const { return this->color_by_tool() ? tool_colors->size() / 4 : 0; }
        const float*                 color_tool(size_t tool) const { return tool_colors->data() + tool * 4; }
        int                          volume_idx(int tool, int feature) const
        {
            return this->color_by_tool() ? std::min<int>(this->number_tools() - 1, std::max<int>(tool, 0)) : feature;
        }

        const std::vector<WipeTower::ToolChangeResult>& tool_change(size_t idx) {
            const auto &tool_changes = print->wipe_tower_data().tool_changes;
            return priming.empty() ?
                ((idx == tool_changes.size()) ? final : tool_changes[idx]) :
                ((idx == 0) ? priming : (idx == tool_changes.size() + 1) ? final : tool_changes[idx - 1]);
        }
        std::vector<WipeTower::ToolChangeResult> priming;
        std::vector<WipeTower::ToolChangeResult> final;
    } ctxt;

    ctxt.print = print;
    ctxt.tool_colors = tool_colors.empty() ? nullptr : &tool_colors;
    if (print->wipe_tower_data().priming && print->config().single_extruder_multi_material_priming)
        ctxt.priming.emplace_back(*print->wipe_tower_data().priming.get());
    if (print->wipe_tower_data().final_purge)
        ctxt.final.emplace_back(*print->wipe_tower_data().final_purge.get());

    ctxt.wipe_tower_angle = ctxt.print->config().wipe_tower_rotation_angle.value/180.f * PI;
    ctxt.wipe_tower_pos = WipeTower::xy(ctxt.print->config().wipe_tower_x.value, ctxt.print->config().wipe_tower_y.value);

    BOOST_LOG_TRIVIAL(debug) << "Loading wipe tower toolpaths in parallel - start";

    //FIXME Improve the heuristics for a grain size.
    size_t          n_items = print->wipe_tower_data().tool_changes.size() + (ctxt.priming.empty() ? 0 : 1);
    size_t          grain_size = std::max(n_items / 128, size_t(1));
    tbb::spin_mutex new_volume_mutex;
    auto            new_volume = [this, &new_volume_mutex](const float *color) -> GLVolume* {
        auto *volume = new GLVolume(color);
        new_volume_mutex.lock();
        m_volumes.volumes.emplace_back(volume);
        new_volume_mutex.unlock();
        return volume;
    };
    const size_t   volumes_cnt_initial = m_volumes.volumes.size();
    std::vector<GLVolumeCollection> volumes_per_thread(n_items);
    tbb::parallel_for(
        tbb::blocked_range<size_t>(0, n_items, grain_size),
        [&ctxt, &new_volume](const tbb::blocked_range<size_t>& range) {
        // Bounding box of this slab of a wipe tower.
        GLVolumePtrs vols;
        if (ctxt.color_by_tool()) {
            for (size_t i = 0; i < ctxt.number_tools(); ++i)
                vols.emplace_back(new_volume(ctxt.color_tool(i)));
        }
        else
            vols = { new_volume(ctxt.color_support()) };
        for (GLVolume *volume : vols)
            volume->indexed_vertex_array.reserve(ctxt.alloc_size_reserve());
        for (size_t idx_layer = range.begin(); idx_layer < range.end(); ++idx_layer) {
            const std::vector<WipeTower::ToolChangeResult> &layer = ctxt.tool_change(idx_layer);
            for (size_t i = 0; i < vols.size(); ++i) {
                GLVolume &vol = *vols[i];
                if (vol.print_zs.empty() || vol.print_zs.back() != layer.front().print_z) {
                    vol.print_zs.push_back(layer.front().print_z);
                    vol.offsets.push_back(vol.indexed_vertex_array.quad_indices.size());
                    vol.offsets.push_back(vol.indexed_vertex_array.triangle_indices.size());
                }
            }
            for (const WipeTower::ToolChangeResult &extrusions : layer) {
                for (size_t i = 1; i < extrusions.extrusions.size();) {
                    const WipeTower::Extrusion &e = extrusions.extrusions[i];
                    if (e.width == 0.) {
                        ++i;
                        continue;
                    }
                    size_t j = i + 1;
                    if (ctxt.color_by_tool())
                        for (; j < extrusions.extrusions.size() && extrusions.extrusions[j].tool == e.tool && extrusions.extrusions[j].width > 0.f; ++j);
                    else
                        for (; j < extrusions.extrusions.size() && extrusions.extrusions[j].width > 0.f; ++j);
                    size_t              n_lines = j - i;
                    Lines               lines;
                    std::vector<double> widths;
                    std::vector<double> heights;
                    lines.reserve(n_lines);
                    widths.reserve(n_lines);
                    heights.assign(n_lines, extrusions.layer_height);
                    WipeTower::Extrusion e_prev = extrusions.extrusions[i-1];

                    if (!extrusions.priming) { // wipe tower extrusions describe the wipe tower at the origin with no rotation
                        e_prev.pos.rotate(ctxt.wipe_tower_angle);
                        e_prev.pos.translate(ctxt.wipe_tower_pos);
                    }

                    for (; i < j; ++i) {
                        WipeTower::Extrusion e = extrusions.extrusions[i];
                        assert(e.width > 0.f);
                        if (!extrusions.priming) {
                            e.pos.rotate(ctxt.wipe_tower_angle);
                            e.pos.translate(ctxt.wipe_tower_pos);
                        }

                        lines.emplace_back(Point::new_scale(e_prev.pos.x, e_prev.pos.y), Point::new_scale(e.pos.x, e.pos.y));
                        widths.emplace_back(e.width);

                        e_prev = e;
                    }
                    _3DScene::thick_lines_to_verts(lines, widths, heights, lines.front().a == lines.back().b, extrusions.print_z,
                        *vols[ctxt.volume_idx(e.tool, 0)]);
                }
            }
        }
        for (size_t i = 0; i < vols.size(); ++i) {
            GLVolume &vol = *vols[i];
            if (vol.indexed_vertex_array.vertices_and_normals_interleaved.size() / 6 > ctxt.alloc_size_max()) {
                // Store the vertex arrays and restart their containers, 
                vols[i] = new_volume(vol.color);
                GLVolume &vol_new = *vols[i];
                // Assign the large pre-allocated buffers to the new GLVolume.
                vol_new.indexed_vertex_array = std::move(vol.indexed_vertex_array);
                // Copy the content back to the old GLVolume.
                vol.indexed_vertex_array = vol_new.indexed_vertex_array;
                // Clear the buffers, but keep them pre-allocated.
                vol_new.indexed_vertex_array.clear();
                // Just make sure that clear did not clear the reserved memory.
                vol_new.indexed_vertex_array.reserve(ctxt.alloc_size_reserve());
            }
        }
    });

    BOOST_LOG_TRIVIAL(debug) << "Loading wipe tower toolpaths in parallel - finalizing results";
    // Remove empty volumes from the newly added volumes.
    m_volumes.volumes.erase(
        std::remove_if(m_volumes.volumes.begin() + volumes_cnt_initial, m_volumes.volumes.end(),
        [](const GLVolume *volume) { return volume->empty(); }),
        m_volumes.volumes.end());

    BOOST_LOG_TRIVIAL(debug) << "Loading wipe tower toolpaths in parallel - end";
}

static inline int hex_digit_to_int(const char c)
{
    return
        (c >= '0' && c <= '9') ? int(c - '0') :
        (c >= 'A' && c <= 'F') ? int(c - 'A') + 10 :
        (c >= 'a' && c <= 'f') ? int(c - 'a') + 10 : -1;
}

void GLCanvas3D::_load_gcode_extrusion_paths(const GCodePreviewData& preview_data, const std::vector<float>& tool_colors)
{
    // helper functions to select data in dependence of the extrusion view type
    struct Helper
    {
        static float path_filter(GCodePreviewData::Extrusion::EViewType type, const ExtrusionPath& path)
        {
            switch (type)
            {
            case GCodePreviewData::Extrusion::FeatureType:
                return (float)path.role();
            case GCodePreviewData::Extrusion::Height:
                return path.height;
            case GCodePreviewData::Extrusion::Width:
                return path.width;
            case GCodePreviewData::Extrusion::Feedrate:
                return path.feedrate;
            case GCodePreviewData::Extrusion::VolumetricRate:
                return path.feedrate * (float)path.mm3_per_mm;
            case GCodePreviewData::Extrusion::Tool:
                return (float)path.extruder_id;
            case GCodePreviewData::Extrusion::ColorPrint:
                return (float)path.cp_color_id;
            default:
                return 0.0f;
            }

            return 0.0f;
        }

        static GCodePreviewData::Color path_color(const GCodePreviewData& data, const std::vector<float>& tool_colors, float value)
        {
            switch (data.extrusion.view_type)
            {
            case GCodePreviewData::Extrusion::FeatureType:
                return data.get_extrusion_role_color((ExtrusionRole)(int)value);
            case GCodePreviewData::Extrusion::Height:
                return data.get_height_color(value);
            case GCodePreviewData::Extrusion::Width:
                return data.get_width_color(value);
            case GCodePreviewData::Extrusion::Feedrate:
                return data.get_feedrate_color(value);
            case GCodePreviewData::Extrusion::VolumetricRate:
                return data.get_volumetric_rate_color(value);
            case GCodePreviewData::Extrusion::Tool:
            {
                GCodePreviewData::Color color;
                ::memcpy((void*)color.rgba, (const void*)(tool_colors.data() + (unsigned int)value * 4), 4 * sizeof(float));
                return color;
            }
            case GCodePreviewData::Extrusion::ColorPrint:
            {
                const size_t color_cnt = tool_colors.size() / 4;

                int val = int(value);
                while (val >= color_cnt)
                    val -= color_cnt;
                    
                GCodePreviewData::Color color;
                ::memcpy((void*)color.rgba, (const void*)(tool_colors.data() + val * 4), 4 * sizeof(float));

                return color;
            }
            default:
                return GCodePreviewData::Color::Dummy;
            }

            return GCodePreviewData::Color::Dummy;
        }
    };

    // Helper structure for filters
    struct Filter
    {
        float value;
        ExtrusionRole role;
        GLVolume* volume;

        Filter(float value, ExtrusionRole role)
            : value(value)
            , role(role)
            , volume(nullptr)
        {
        }

        bool operator == (const Filter& other) const
        {
            if (value != other.value)
                return false;

            if (role != other.role)
                return false;

            return true;
        }
    };

    typedef std::vector<Filter> FiltersList;
    size_t initial_volumes_count = m_volumes.volumes.size();

    // detects filters
    FiltersList filters;
    for (const GCodePreviewData::Extrusion::Layer& layer : preview_data.extrusion.layers)
    {
        for (const ExtrusionPath& path : layer.paths)
        {
            ExtrusionRole role = path.role();
            float path_filter = Helper::path_filter(preview_data.extrusion.view_type, path);
            if (std::find(filters.begin(), filters.end(), Filter(path_filter, role)) == filters.end())
                filters.emplace_back(path_filter, role);
        }
    }

    // nothing to render, return
    if (filters.empty())
        return;

    // creates a new volume for each filter
    for (Filter& filter : filters)
    {
        m_gcode_preview_volume_index.first_volumes.emplace_back(GCodePreviewVolumeIndex::Extrusion, (unsigned int)filter.role, (unsigned int)m_volumes.volumes.size());
        GLVolume* volume = new GLVolume(Helper::path_color(preview_data, tool_colors, filter.value).rgba);
        if (volume != nullptr)
        {
            filter.volume = volume;
            volume->is_extrusion_path = true;
            m_volumes.volumes.emplace_back(volume);
        }
        else
        {
            // an error occourred - restore to previous state and return
            m_gcode_preview_volume_index.first_volumes.pop_back();
            if (initial_volumes_count != m_volumes.volumes.size())
            {
                GLVolumePtrs::iterator begin = m_volumes.volumes.begin() + initial_volumes_count;
                GLVolumePtrs::iterator end = m_volumes.volumes.end();
                for (GLVolumePtrs::iterator it = begin; it < end; ++it)
                {
                    GLVolume* volume = *it;
                    delete volume;
                }
                m_volumes.volumes.erase(begin, end);
                return;
            }
        }
    }

    // populates volumes
    for (const GCodePreviewData::Extrusion::Layer& layer : preview_data.extrusion.layers)
    {
        for (const ExtrusionPath& path : layer.paths)
        {
            float path_filter = Helper::path_filter(preview_data.extrusion.view_type, path);
            FiltersList::iterator filter = std::find(filters.begin(), filters.end(), Filter(path_filter, path.role()));
            if (filter != filters.end())
            {
                filter->volume->print_zs.push_back(layer.z);
                filter->volume->offsets.push_back(filter->volume->indexed_vertex_array.quad_indices.size());
                filter->volume->offsets.push_back(filter->volume->indexed_vertex_array.triangle_indices.size());

                _3DScene::extrusionentity_to_verts(path, layer.z, *filter->volume);
            }
        }
    }
}

void GLCanvas3D::_load_gcode_travel_paths(const GCodePreviewData& preview_data, const std::vector<float>& tool_colors)
{
    size_t initial_volumes_count = m_volumes.volumes.size();
    m_gcode_preview_volume_index.first_volumes.emplace_back(GCodePreviewVolumeIndex::Travel, 0, (unsigned int)initial_volumes_count);

    bool res = true;
    switch (preview_data.extrusion.view_type)
    {
    case GCodePreviewData::Extrusion::Feedrate:
    {
        res = _travel_paths_by_feedrate(preview_data);
        break;
    }
    case GCodePreviewData::Extrusion::Tool:
    {
        res = _travel_paths_by_tool(preview_data, tool_colors);
        break;
    }
    default:
    {
        res = _travel_paths_by_type(preview_data);
        break;
    }
    }

    if (!res)
    {
        // an error occourred - restore to previous state and return
        if (initial_volumes_count != m_volumes.volumes.size())
        {
            GLVolumePtrs::iterator begin = m_volumes.volumes.begin() + initial_volumes_count;
            GLVolumePtrs::iterator end = m_volumes.volumes.end();
            for (GLVolumePtrs::iterator it = begin; it < end; ++it)
            {
                GLVolume* volume = *it;
                delete volume;
            }
            m_volumes.volumes.erase(begin, end);
        }

        return;
    }
}

bool GLCanvas3D::_travel_paths_by_type(const GCodePreviewData& preview_data)
{
    // Helper structure for types
    struct Type
    {
        GCodePreviewData::Travel::EType value;
        GLVolume* volume;

        explicit Type(GCodePreviewData::Travel::EType value)
            : value(value)
            , volume(nullptr)
        {
        }

        bool operator == (const Type& other) const
        {
            return value == other.value;
        }
    };

    typedef std::vector<Type> TypesList;

    // colors travels by travel type

    // detects types
    TypesList types;
    for (const GCodePreviewData::Travel::Polyline& polyline : preview_data.travel.polylines)
    {
        if (std::find(types.begin(), types.end(), Type(polyline.type)) == types.end())
            types.emplace_back(polyline.type);
    }

    // nothing to render, return
    if (types.empty())
        return true;

    // creates a new volume for each type
    for (Type& type : types)
    {
        GLVolume* volume = new GLVolume(preview_data.travel.type_colors[type.value].rgba);
        if (volume == nullptr)
            return false;
        else
        {
            type.volume = volume;
            m_volumes.volumes.emplace_back(volume);
        }
    }

    // populates volumes
    for (const GCodePreviewData::Travel::Polyline& polyline : preview_data.travel.polylines)
    {
        TypesList::iterator type = std::find(types.begin(), types.end(), Type(polyline.type));
        if (type != types.end())
        {
            type->volume->print_zs.push_back(unscale<double>(polyline.polyline.bounding_box().min(2)));
            type->volume->offsets.push_back(type->volume->indexed_vertex_array.quad_indices.size());
            type->volume->offsets.push_back(type->volume->indexed_vertex_array.triangle_indices.size());

            _3DScene::polyline3_to_verts(polyline.polyline, preview_data.travel.width, preview_data.travel.height, *type->volume);
        }
    }

    return true;
}

bool GLCanvas3D::_travel_paths_by_feedrate(const GCodePreviewData& preview_data)
{
    // Helper structure for feedrate
    struct Feedrate
    {
        float value;
        GLVolume* volume;

        explicit Feedrate(float value)
            : value(value)
            , volume(nullptr)
        {
        }

        bool operator == (const Feedrate& other) const
        {
            return value == other.value;
        }
    };

    typedef std::vector<Feedrate> FeedratesList;

    // colors travels by feedrate

    // detects feedrates
    FeedratesList feedrates;
    for (const GCodePreviewData::Travel::Polyline& polyline : preview_data.travel.polylines)
    {
        if (std::find(feedrates.begin(), feedrates.end(), Feedrate(polyline.feedrate)) == feedrates.end())
            feedrates.emplace_back(polyline.feedrate);
    }

    // nothing to render, return
    if (feedrates.empty())
        return true;

    // creates a new volume for each feedrate
    for (Feedrate& feedrate : feedrates)
    {
        GLVolume* volume = new GLVolume(preview_data.get_feedrate_color(feedrate.value).rgba);
        if (volume == nullptr)
            return false;
        else
        {
            feedrate.volume = volume;
            m_volumes.volumes.emplace_back(volume);
        }
    }

    // populates volumes
    for (const GCodePreviewData::Travel::Polyline& polyline : preview_data.travel.polylines)
    {
        FeedratesList::iterator feedrate = std::find(feedrates.begin(), feedrates.end(), Feedrate(polyline.feedrate));
        if (feedrate != feedrates.end())
        {
            feedrate->volume->print_zs.push_back(unscale<double>(polyline.polyline.bounding_box().min(2)));
            feedrate->volume->offsets.push_back(feedrate->volume->indexed_vertex_array.quad_indices.size());
            feedrate->volume->offsets.push_back(feedrate->volume->indexed_vertex_array.triangle_indices.size());

            _3DScene::polyline3_to_verts(polyline.polyline, preview_data.travel.width, preview_data.travel.height, *feedrate->volume);
        }
    }

    return true;
}

bool GLCanvas3D::_travel_paths_by_tool(const GCodePreviewData& preview_data, const std::vector<float>& tool_colors)
{
    // Helper structure for tool
    struct Tool
    {
        unsigned int value;
        GLVolume* volume;

        explicit Tool(unsigned int value)
            : value(value)
            , volume(nullptr)
        {
        }

        bool operator == (const Tool& other) const
        {
            return value == other.value;
        }
    };

    typedef std::vector<Tool> ToolsList;

    // colors travels by tool

    // detects tools
    ToolsList tools;
    for (const GCodePreviewData::Travel::Polyline& polyline : preview_data.travel.polylines)
    {
        if (std::find(tools.begin(), tools.end(), Tool(polyline.extruder_id)) == tools.end())
            tools.emplace_back(polyline.extruder_id);
    }

    // nothing to render, return
    if (tools.empty())
        return true;

    // creates a new volume for each tool
    for (Tool& tool : tools)
    {
        // tool.value could be invalid (as it was with https://github.com/prusa3d/PrusaSlicer/issues/2179), we better check
        if (tool.value >= tool_colors.size())
            continue;

        GLVolume* volume = new GLVolume(tool_colors.data() + tool.value * 4);
        if (volume == nullptr)
            return false;
        else
        {
            tool.volume = volume;
            m_volumes.volumes.emplace_back(volume);
        }
    }

    // populates volumes
    for (const GCodePreviewData::Travel::Polyline& polyline : preview_data.travel.polylines)
    {
        ToolsList::iterator tool = std::find(tools.begin(), tools.end(), Tool(polyline.extruder_id));
        if (tool != tools.end() && tool->volume != nullptr)
        {
            tool->volume->print_zs.push_back(unscale<double>(polyline.polyline.bounding_box().min(2)));
            tool->volume->offsets.push_back(tool->volume->indexed_vertex_array.quad_indices.size());
            tool->volume->offsets.push_back(tool->volume->indexed_vertex_array.triangle_indices.size());

            _3DScene::polyline3_to_verts(polyline.polyline, preview_data.travel.width, preview_data.travel.height, *tool->volume);
        }
    }

    return true;
}

void GLCanvas3D::_load_gcode_retractions(const GCodePreviewData& preview_data)
{
    m_gcode_preview_volume_index.first_volumes.emplace_back(GCodePreviewVolumeIndex::Retraction, 0, (unsigned int)m_volumes.volumes.size());

    // nothing to render, return
    if (preview_data.retraction.positions.empty())
        return;

    GLVolume* volume = new GLVolume(preview_data.retraction.color.rgba);
    if (volume != nullptr)
    {
        m_volumes.volumes.emplace_back(volume);

        GCodePreviewData::Retraction::PositionsList copy(preview_data.retraction.positions);
        std::sort(copy.begin(), copy.end(), [](const GCodePreviewData::Retraction::Position& p1, const GCodePreviewData::Retraction::Position& p2){ return p1.position(2) < p2.position(2); });

        for (const GCodePreviewData::Retraction::Position& position : copy)
        {
            volume->print_zs.push_back(unscale<double>(position.position(2)));
            volume->offsets.push_back(volume->indexed_vertex_array.quad_indices.size());
            volume->offsets.push_back(volume->indexed_vertex_array.triangle_indices.size());

            _3DScene::point3_to_verts(position.position, position.width, position.height, *volume);
        }
    }
}

void GLCanvas3D::_load_gcode_unretractions(const GCodePreviewData& preview_data)
{
    m_gcode_preview_volume_index.first_volumes.emplace_back(GCodePreviewVolumeIndex::Unretraction, 0, (unsigned int)m_volumes.volumes.size());

    // nothing to render, return
    if (preview_data.unretraction.positions.empty())
        return;

    GLVolume* volume = new GLVolume(preview_data.unretraction.color.rgba);
    if (volume != nullptr)
    {
        m_volumes.volumes.emplace_back(volume);

        GCodePreviewData::Retraction::PositionsList copy(preview_data.unretraction.positions);
        std::sort(copy.begin(), copy.end(), [](const GCodePreviewData::Retraction::Position& p1, const GCodePreviewData::Retraction::Position& p2){ return p1.position(2) < p2.position(2); });

        for (const GCodePreviewData::Retraction::Position& position : copy)
        {
            volume->print_zs.push_back(unscale<double>(position.position(2)));
            volume->offsets.push_back(volume->indexed_vertex_array.quad_indices.size());
            volume->offsets.push_back(volume->indexed_vertex_array.triangle_indices.size());

            _3DScene::point3_to_verts(position.position, position.width, position.height, *volume);
        }
    }
}

void GLCanvas3D::_load_fff_shells()
{
    size_t initial_volumes_count = m_volumes.volumes.size();
    m_gcode_preview_volume_index.first_volumes.emplace_back(GCodePreviewVolumeIndex::Shell, 0, (unsigned int)initial_volumes_count);

    const Print *print = this->fff_print();
    if (print->objects().empty())
        // nothing to render, return
        return;

    // adds objects' volumes 
    int object_id = 0;
    for (const PrintObject* obj : print->objects())
    {
        const ModelObject* model_obj = obj->model_object();

        std::vector<int> instance_ids(model_obj->instances.size());
        for (int i = 0; i < (int)model_obj->instances.size(); ++i)
        {
            instance_ids[i] = i;
        }

        m_volumes.load_object(model_obj, object_id, instance_ids, "object");

        ++object_id;
    }

    if (wxGetApp().preset_bundle->printers.get_edited_preset().printer_technology() == ptFFF) {
        // adds wipe tower's volume
        double max_z = print->objects()[0]->model_object()->get_model()->bounding_box().max(2);
        const PrintConfig& config = print->config();
        unsigned int extruders_count = config.nozzle_diameter.size();
        if ((extruders_count > 1) && config.single_extruder_multi_material && config.wipe_tower && !config.complete_objects) {
            float depth = print->get_wipe_tower_depth();

            // Calculate wipe tower brim spacing.
            const DynamicPrintConfig &print_config  = wxGetApp().preset_bundle->prints.get_edited_preset().config;
            double layer_height                     = print_config.opt_float("layer_height");
            double first_layer_height               = print_config.get_abs_value("first_layer_height", layer_height);
            float brim_spacing = print->config().nozzle_diameter.values[0] * 1.25f - first_layer_height * (1. - M_PI_4);

            if (!print->is_step_done(psWipeTower))
                depth = (900.f/config.wipe_tower_width) * (float)(extruders_count - 1);
            m_volumes.load_wipe_tower_preview(1000, config.wipe_tower_x, config.wipe_tower_y, config.wipe_tower_width, depth, max_z, config.wipe_tower_rotation_angle,
                !print->is_step_done(psWipeTower), brim_spacing * 4.5f);
        }
    }
}

void GLCanvas3D::_load_sla_shells()
{
    //FIXME use reload_scene
#if 1
    const SLAPrint* print = this->sla_print();
    if (print->objects().empty())
        // nothing to render, return
        return;

    auto add_volume = [this](const SLAPrintObject &object, int volume_id, const SLAPrintObject::Instance& instance,
        const TriangleMesh &mesh, const float color[4], bool outside_printer_detection_enabled) {
        m_volumes.volumes.emplace_back(new GLVolume(color));
        GLVolume& v = *m_volumes.volumes.back();
        v.indexed_vertex_array.load_mesh(mesh);
        v.shader_outside_printer_detection_enabled = outside_printer_detection_enabled;
        v.composite_id.volume_id = volume_id;
        v.set_instance_offset(unscale(instance.shift(0), instance.shift(1), 0));
        v.set_instance_rotation(Vec3d(0.0, 0.0, (double)instance.rotation));
        v.set_instance_mirror(X, object.is_left_handed() ? -1. : 1.);
        v.set_convex_hull(mesh.convex_hull_3d());
    };

    // adds objects' volumes 
    for (const SLAPrintObject* obj : print->objects())
        if (obj->is_step_done(slaposSliceSupports)) {
            unsigned int initial_volumes_count = (unsigned int)m_volumes.volumes.size();
            for (const SLAPrintObject::Instance& instance : obj->instances()) {
                add_volume(*obj, 0, instance, obj->transformed_mesh(), GLVolume::MODEL_COLOR[0], true);
                // Set the extruder_id and volume_id to achieve the same color as in the 3D scene when
                // through the update_volumes_colors_by_extruder() call.
                m_volumes.volumes.back()->extruder_id = obj->model_object()->volumes.front()->extruder_id();
                if (obj->is_step_done(slaposSupportTree) && obj->has_mesh(slaposSupportTree))
                    add_volume(*obj, -int(slaposSupportTree), instance, obj->support_mesh(), GLVolume::SLA_SUPPORT_COLOR, true);
                if (obj->is_step_done(slaposBasePool) && obj->has_mesh(slaposBasePool))
                    add_volume(*obj, -int(slaposBasePool), instance, obj->pad_mesh(), GLVolume::SLA_PAD_COLOR, false);
            }
            double shift_z = obj->get_current_elevation();
            for (unsigned int i = initial_volumes_count; i < m_volumes.volumes.size(); ++ i) {
                GLVolume& v = *m_volumes.volumes[i];
                // apply shift z
                v.set_sla_shift_z(shift_z);
            }
        }

    update_volumes_colors_by_extruder();
#else
    this->reload_scene(true, true);
#endif
}

void GLCanvas3D::_update_gcode_volumes_visibility(const GCodePreviewData& preview_data)
{
    unsigned int size = (unsigned int)m_gcode_preview_volume_index.first_volumes.size();
    for (unsigned int i = 0; i < size; ++i)
    {
        GLVolumePtrs::iterator begin = m_volumes.volumes.begin() + m_gcode_preview_volume_index.first_volumes[i].id;
        GLVolumePtrs::iterator end = (i + 1 < size) ? m_volumes.volumes.begin() + m_gcode_preview_volume_index.first_volumes[i + 1].id : m_volumes.volumes.end();

        for (GLVolumePtrs::iterator it = begin; it != end; ++it)
        {
            GLVolume* volume = *it;

            switch (m_gcode_preview_volume_index.first_volumes[i].type)
            {
            case GCodePreviewVolumeIndex::Extrusion:
            {
                if ((ExtrusionRole)m_gcode_preview_volume_index.first_volumes[i].flag == erCustom)
                    volume->zoom_to_volumes = false;

                volume->is_active = preview_data.extrusion.is_role_flag_set((ExtrusionRole)m_gcode_preview_volume_index.first_volumes[i].flag);
                break;
            }
            case GCodePreviewVolumeIndex::Travel:
            {
                volume->is_active = preview_data.travel.is_visible;
                volume->zoom_to_volumes = false;
                break;
            }
            case GCodePreviewVolumeIndex::Retraction:
            {
                volume->is_active = preview_data.retraction.is_visible;
                volume->zoom_to_volumes = false;
                break;
            }
            case GCodePreviewVolumeIndex::Unretraction:
            {
                volume->is_active = preview_data.unretraction.is_visible;
                volume->zoom_to_volumes = false;
                break;
            }
            case GCodePreviewVolumeIndex::Shell:
            {
                volume->is_active = preview_data.shell.is_visible;
                volume->color[3] = 0.25f;
                volume->zoom_to_volumes = false;
                break;
            }
            default:
            {
                volume->is_active = false;
                volume->zoom_to_volumes = false;
                break;
            }
            }
        }
    }
}

void GLCanvas3D::_update_toolpath_volumes_outside_state()
{
    // tolerance to avoid false detection at bed edges
    static const double tolerance_x = 0.05;
    static const double tolerance_y = 0.05;

    BoundingBoxf3 print_volume;
    if (m_config != nullptr)
    {
        const ConfigOptionPoints* opt = dynamic_cast<const ConfigOptionPoints*>(m_config->option("bed_shape"));
        if (opt != nullptr)
        {
            BoundingBox bed_box_2D = get_extents(Polygon::new_scale(opt->values));
            print_volume = BoundingBoxf3(Vec3d(unscale<double>(bed_box_2D.min(0)) - tolerance_x, unscale<double>(bed_box_2D.min(1)) - tolerance_y, 0.0), Vec3d(unscale<double>(bed_box_2D.max(0)) + tolerance_x, unscale<double>(bed_box_2D.max(1)) + tolerance_y, m_config->opt_float("max_print_height")));
            // Allow the objects to protrude below the print bed
            print_volume.min(2) = -1e10;
        }
    }

    for (GLVolume* volume : m_volumes.volumes)
    {
        volume->is_outside = ((print_volume.radius() > 0.0) && volume->is_extrusion_path) ? !print_volume.contains(volume->bounding_box()) : false;
    }
}

void GLCanvas3D::_update_sla_shells_outside_state()
{
    // tolerance to avoid false detection at bed edges
    static const double tolerance_x = 0.05;
    static const double tolerance_y = 0.05;

    BoundingBoxf3 print_volume;
    if (m_config != nullptr)
    {
        const ConfigOptionPoints* opt = dynamic_cast<const ConfigOptionPoints*>(m_config->option("bed_shape"));
        if (opt != nullptr)
        {
            BoundingBox bed_box_2D = get_extents(Polygon::new_scale(opt->values));
            print_volume = BoundingBoxf3(Vec3d(unscale<double>(bed_box_2D.min(0)) - tolerance_x, unscale<double>(bed_box_2D.min(1)) - tolerance_y, 0.0), Vec3d(unscale<double>(bed_box_2D.max(0)) + tolerance_x, unscale<double>(bed_box_2D.max(1)) + tolerance_y, m_config->opt_float("max_print_height")));
            // Allow the objects to protrude below the print bed
            print_volume.min(2) = -1e10;
        }
    }

    for (GLVolume* volume : m_volumes.volumes)
    {
        volume->is_outside = ((print_volume.radius() > 0.0) && volume->shader_outside_printer_detection_enabled) ? !print_volume.contains(volume->transformed_convex_hull_bounding_box()) : false;
    }
}

void GLCanvas3D::_show_warning_texture_if_needed(WarningTexture::Warning warning)
{
    _set_current();
    _set_warning_texture(warning, _is_any_volume_outside());
}

std::vector<float> GLCanvas3D::_parse_colors(const std::vector<std::string>& colors)
{
    static const float INV_255 = 1.0f / 255.0f;

    std::vector<float> output(colors.size() * 4, 1.0f);
    for (size_t i = 0; i < colors.size(); ++i)
    {
        const std::string& color = colors[i];
        const char* c = color.data() + 1;
        if ((color.size() == 7) && (color.front() == '#'))
        {
            for (size_t j = 0; j < 3; ++j)
            {
                int digit1 = hex_digit_to_int(*c++);
                int digit2 = hex_digit_to_int(*c++);
                if ((digit1 == -1) || (digit2 == -1))
                    break;

                output[i * 4 + j] = float(digit1 * 16 + digit2) * INV_255;
            }
        }
    }
    return output;
}

void GLCanvas3D::_generate_legend_texture(const GCodePreviewData& preview_data, const std::vector<float>& tool_colors)
{
    m_legend_texture.generate(preview_data, tool_colors, *this, true);
}

void GLCanvas3D::_set_warning_texture(WarningTexture::Warning warning, bool state)
{
    m_warning_texture.activate(warning, state, *this);
}

bool GLCanvas3D::_is_any_volume_outside() const
{
    for (const GLVolume* volume : m_volumes.volumes)
    {
        if ((volume != nullptr) && volume->is_outside)
            return true;
    }

    return false;
}

#if !ENABLE_SVG_ICONS
void GLCanvas3D::_resize_toolbars() const
{
    Size cnv_size = get_canvas_size();
    float zoom = (float)m_camera.get_zoom();
    float inv_zoom = (zoom != 0.0f) ? 1.0f / zoom : 0.0f;

#if ENABLE_RETINA_GL
    m_toolbar.set_icons_scale(m_retina_helper->get_scale_factor());
#else
    m_toolbar.set_icons_scale(m_canvas->GetContentScaleFactor());
#endif /* __WXMSW__ */

    GLToolbar::Layout::EOrientation orientation = m_toolbar.get_layout_orientation();

    switch (m_toolbar.get_layout_type())
    {
    default:
    case GLToolbar::Layout::Horizontal:
    {
        // centers the toolbar on the top edge of the 3d scene
        float top, left;
        if (orientation == GLToolbar::Layout::Top)
        {
            top = 0.5f * (float)cnv_size.get_height() * inv_zoom;
            left = -0.5f * m_toolbar.get_width() * inv_zoom;
        }
        else
        {
            top = (-0.5f * (float)cnv_size.get_height() + m_view_toolbar.get_height()) * inv_zoom;
            left = -0.5f * m_toolbar.get_width() * inv_zoom;
        }
        m_toolbar.set_position(top, left);
        break;
    }
    case GLToolbar::Layout::Vertical:
    {
        // centers the toolbar on the right edge of the 3d scene
        float top, left;
        if (orientation == GLToolbar::Layout::Left)
        {
            top = 0.5f * m_toolbar.get_height() * inv_zoom;
            left = (-0.5f * (float)cnv_size.get_width()) * inv_zoom;
        }
        else
        {
            top = 0.5f * m_toolbar.get_height() * inv_zoom;
            left = (0.5f * (float)cnv_size.get_width() - m_toolbar.get_width()) * inv_zoom;
        }
        m_toolbar.set_position(top, left);
        break;
    }
    }

#if ENABLE_RETINA_GL
    m_view_toolbar.set_icons_scale(m_retina_helper->get_scale_factor());
#else
    m_view_toolbar.set_icons_scale(m_canvas->GetContentScaleFactor());
#endif /* __WXMSW__ */

    // places the toolbar on the bottom-left corner of the 3d scene
    float top = (-0.5f * (float)cnv_size.get_height() + m_view_toolbar.get_height()) * inv_zoom;
    float left = -0.5f * (float)cnv_size.get_width() * inv_zoom;
    m_view_toolbar.set_position(top, left);
}
#endif // !ENABLE_SVG_ICONS

void GLCanvas3D::_update_selection_from_hover()
{
    bool ctrl_pressed = wxGetKeyState(WXK_CONTROL);

    if (m_hover_volume_idxs.empty())
    {
        if (!ctrl_pressed && (m_rectangle_selection.get_state() == GLSelectionRectangle::Select))
            m_selection.clear();

        return;
    }

    GLSelectionRectangle::EState state = m_rectangle_selection.get_state();

    bool hover_modifiers_only = true;
    for (int i : m_hover_volume_idxs)
    {
        if (!m_volumes.volumes[i]->is_modifier)
        {
            hover_modifiers_only = false;
            break;
        }
    }

    if ((state == GLSelectionRectangle::Select) && !ctrl_pressed)
        m_selection.clear();

    for (int i : m_hover_volume_idxs)
    {
        if (state == GLSelectionRectangle::Select)
        {
            if (hover_modifiers_only)
            {
                const GLVolume& v = *m_volumes.volumes[i];
                m_selection.add_volume(v.object_idx(), v.volume_idx(), v.instance_idx(), false);
            }
            else
                m_selection.add(i, false);
        }
        else
            m_selection.remove(i);
    }

    if (m_selection.is_empty())
        m_gizmos.reset_all_states();
    else
        m_gizmos.refresh_on_off_state(m_selection);

    m_gizmos.update_data(*this);
    post_event(SimpleEvent(EVT_GLCANVAS_OBJECT_SELECT));
    m_dirty = true;
}

const Print* GLCanvas3D::fff_print() const
{
    return (m_process == nullptr) ? nullptr : m_process->fff_print();
}

const SLAPrint* GLCanvas3D::sla_print() const
{
    return (m_process == nullptr) ? nullptr : m_process->sla_print();
}

} // namespace GUI
} // namespace Slic3r<|MERGE_RESOLUTION|>--- conflicted
+++ resolved
@@ -4271,15 +4271,8 @@
 
 void GLCanvas3D::_render_selection_sidebar_hints() const
 {
-<<<<<<< HEAD
-    m_shader.start_using();
-    m_selection.render_sidebar_hints(m_sidebar_field);
-    m_shader.stop_using();
-=======
     m_selection.render_sidebar_hints(m_sidebar_field, m_shader);
->>>>>>> f617d747
-}
-
+}
 
 void GLCanvas3D::_update_volumes_hover_state() const
 {
