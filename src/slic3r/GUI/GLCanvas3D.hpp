#ifndef slic3r_GLCanvas3D_hpp_
#define slic3r_GLCanvas3D_hpp_

#include <stddef.h>
#include <memory>

#include "3DScene.hpp"
#include "GLToolbar.hpp"
#include "Event.hpp"
#include "3DBed.hpp"
#include "Camera.hpp"
#include "Selection.hpp"
#include "Gizmos/GLGizmosManager.hpp"

#include <float.h>

#include <wx/timer.h>

class wxWindow;
class wxSizeEvent;
class wxIdleEvent;
class wxKeyEvent;
class wxMouseEvent;
class wxTimerEvent;
class wxPaintEvent;
class wxGLCanvas;

// Support for Retina OpenGL on Mac OS
#define ENABLE_RETINA_GL __APPLE__

namespace Slic3r {

class GLShader;
class ExPolygon;
class BackgroundSlicingProcess;
class GCodePreviewData;
struct SlicingParameters;
enum LayerHeightEditActionType : unsigned int;

namespace GUI {

class GLGizmoBase;

#if ENABLE_RETINA_GL
class RetinaHelper;
#endif

class Size
{
    int m_width;
    int m_height;
    float m_scale_factor;

public:
    Size();
    Size(int width, int height, float scale_factor = 1.0);

    int get_width() const;
    void set_width(int width);

    int get_height() const;
    void set_height(int height);

    int get_scale_factor() const;
    void set_scale_factor(int height);
};

wxDECLARE_EVENT(EVT_GLCANVAS_OBJECT_SELECT, SimpleEvent);

using Vec2dEvent = Event<Vec2d>;
template <size_t N> using Vec2dsEvent = ArrayEvent<Vec2d, N>;

using Vec3dEvent = Event<Vec3d>;
template <size_t N> using Vec3dsEvent = ArrayEvent<Vec3d, N>;

wxDECLARE_EVENT(EVT_GLCANVAS_INIT, SimpleEvent);
wxDECLARE_EVENT(EVT_GLCANVAS_SCHEDULE_BACKGROUND_PROCESS, SimpleEvent);
wxDECLARE_EVENT(EVT_GLCANVAS_RIGHT_CLICK, Vec2dEvent);
wxDECLARE_EVENT(EVT_GLCANVAS_REMOVE_OBJECT, SimpleEvent);
wxDECLARE_EVENT(EVT_GLCANVAS_ARRANGE, SimpleEvent);
wxDECLARE_EVENT(EVT_GLCANVAS_SELECT_ALL, SimpleEvent);
wxDECLARE_EVENT(EVT_GLCANVAS_QUESTION_MARK, SimpleEvent);
wxDECLARE_EVENT(EVT_GLCANVAS_INCREASE_INSTANCES, Event<int>); // data: +1 => increase, -1 => decrease
wxDECLARE_EVENT(EVT_GLCANVAS_INSTANCE_MOVED, SimpleEvent);
wxDECLARE_EVENT(EVT_GLCANVAS_WIPETOWER_MOVED, Vec3dEvent);
wxDECLARE_EVENT(EVT_GLCANVAS_INSTANCE_ROTATED, SimpleEvent);
wxDECLARE_EVENT(EVT_GLCANVAS_INSTANCE_SCALED, SimpleEvent);
wxDECLARE_EVENT(EVT_GLCANVAS_ENABLE_ACTION_BUTTONS, Event<bool>);
wxDECLARE_EVENT(EVT_GLCANVAS_UPDATE_GEOMETRY, Vec3dsEvent<2>);
wxDECLARE_EVENT(EVT_GLCANVAS_MOUSE_DRAGGING_FINISHED, SimpleEvent);
wxDECLARE_EVENT(EVT_GLCANVAS_UPDATE_BED_SHAPE, SimpleEvent);
wxDECLARE_EVENT(EVT_GLCANVAS_TAB, SimpleEvent);
wxDECLARE_EVENT(EVT_GLCANVAS_RESETGIZMOS, SimpleEvent);

class GLCanvas3D
{
    struct GCodePreviewVolumeIndex
    {
        enum EType
        {
            Extrusion,
            Travel,
            Retraction,
            Unretraction,
            Shell,
            Num_Geometry_Types
        };

        struct FirstVolume
        {
            EType type;
            unsigned int flag;
            // Index of the first volume in a GLVolumeCollection.
            unsigned int id;

            FirstVolume(EType type, unsigned int flag, unsigned int id) : type(type), flag(flag), id(id) {}
        };

        std::vector<FirstVolume> first_volumes;

        void reset() { first_volumes.clear(); }
    };

#if !ENABLE_TEXTURES_FROM_SVG
    class Shader
    {
        GLShader* m_shader;

    public:
        Shader();
        ~Shader();

        bool init(const std::string& vertex_shader_filename, const std::string& fragment_shader_filename);

        bool is_initialized() const;

        bool start_using() const;
        void stop_using() const;

        void set_uniform(const std::string& name, float value) const;
        void set_uniform(const std::string& name, const float* matrix) const;

        const GLShader* get_shader() const;

    private:
        void _reset();
    };
#endif // !ENABLE_TEXTURES_FROM_SVG

    class LayersEditing
    {
    public:
        enum EState : unsigned char
        {
            Unknown,
            Editing,
            Completed,
            Num_States
        };

    private:
        static const float THICKNESS_BAR_WIDTH;
        static const float THICKNESS_RESET_BUTTON_HEIGHT;

        bool                        m_use_legacy_opengl;
        bool                        m_enabled;
        Shader                      m_shader;
        unsigned int                m_z_texture_id;
        mutable GLTexture           m_tooltip_texture;
        mutable GLTexture           m_reset_texture;
        // Not owned by LayersEditing.
        const DynamicPrintConfig   *m_config;
        // ModelObject for the currently selected object (Model::objects[last_object_id]).
        const ModelObject          *m_model_object;
        // Maximum z of the currently selected object (Model::objects[last_object_id]).
        float                       m_object_max_z;
        // Owned by LayersEditing.
        SlicingParameters          *m_slicing_parameters;
        std::vector<coordf_t>       m_layer_height_profile;
        bool                        m_layer_height_profile_modified;

        class LayersTexture
        {
        public:
            LayersTexture() : width(0), height(0), levels(0), cells(0), valid(false) {}

            // Texture data
            std::vector<char>   data;
            // Width of the texture, top level.
            size_t              width;
            // Height of the texture, top level.
            size_t              height;
            // For how many levels of detail is the data allocated?
            size_t              levels;
            // Number of texture cells allocated for the height texture.
            size_t              cells;
            // Does it need to be refreshed?
            bool                valid;
        };
        LayersTexture   m_layers_texture;

    public:
        EState state;
        float band_width;
        float strength;
        int last_object_id;
        float last_z;
        LayerHeightEditActionType last_action;

        LayersEditing();
        ~LayersEditing();

        bool init(const std::string& vertex_shader_filename, const std::string& fragment_shader_filename);
		void set_config(const DynamicPrintConfig* config);
        void select_object(const Model &model, int object_id);

        bool is_allowed() const;
        void set_use_legacy_opengl(bool use_legacy_opengl);

        bool is_enabled() const;
        void set_enabled(bool enabled);

        void render_overlay(const GLCanvas3D& canvas) const;
        void render_volumes(const GLCanvas3D& canvas, const GLVolumeCollection& volumes) const;

		void adjust_layer_height_profile();
		void accept_changes(GLCanvas3D& canvas);
        void reset_layer_height_profile(GLCanvas3D& canvas);

        static float get_cursor_z_relative(const GLCanvas3D& canvas);
        static bool bar_rect_contains(const GLCanvas3D& canvas, float x, float y);
        static bool reset_rect_contains(const GLCanvas3D& canvas, float x, float y);
        static Rect get_bar_rect_screen(const GLCanvas3D& canvas);
        static Rect get_reset_rect_screen(const GLCanvas3D& canvas);
        static Rect get_bar_rect_viewport(const GLCanvas3D& canvas);
        static Rect get_reset_rect_viewport(const GLCanvas3D& canvas);

        float object_max_z() const { return m_object_max_z; }

    private:
        bool _is_initialized() const;
        void generate_layer_height_texture();
        void _render_tooltip_texture(const GLCanvas3D& canvas, const Rect& bar_rect, const Rect& reset_rect) const;
        void _render_reset_texture(const Rect& reset_rect) const;
        void _render_active_object_annotations(const GLCanvas3D& canvas, const Rect& bar_rect) const;
        void _render_profile(const Rect& bar_rect) const;
        void update_slicing_parameters();

        static float thickness_bar_width(const GLCanvas3D &canvas);
        static float reset_button_height(const GLCanvas3D &canvas);
    };

    struct Mouse
    {
        struct Drag
        {
            static const Point Invalid_2D_Point;
            static const Vec3d Invalid_3D_Point;
            static const int MoveThresholdPx;

            Point start_position_2D;
            Vec3d start_position_3D;
            int move_volume_idx;
            bool move_requires_threshold;
            Point move_start_threshold_position_2D;

        public:
            Drag();
        };

        bool dragging;
        Vec2d position;
        Vec3d scene_position;
        Drag drag;

        Mouse();

        void set_start_position_2D_as_invalid() { drag.start_position_2D = Drag::Invalid_2D_Point; }
        void set_start_position_3D_as_invalid() { drag.start_position_3D = Drag::Invalid_3D_Point; }
        void set_move_start_threshold_position_2D_as_invalid() { drag.move_start_threshold_position_2D = Drag::Invalid_2D_Point; }

        bool is_start_position_2D_defined() const { return (drag.start_position_2D != Drag::Invalid_2D_Point); }
        bool is_start_position_3D_defined() const { return (drag.start_position_3D != Drag::Invalid_3D_Point); }
        bool is_move_start_threshold_position_2D_defined() const { return (drag.move_start_threshold_position_2D != Drag::Invalid_2D_Point); }
        bool is_move_threshold_met(const Point& mouse_pos) const {
            return (std::abs(mouse_pos(0) - drag.move_start_threshold_position_2D(0)) > Drag::MoveThresholdPx)
                || (std::abs(mouse_pos(1) - drag.move_start_threshold_position_2D(1)) > Drag::MoveThresholdPx);
        }
    };

public:
    class ClippingPlane
    {
        double m_data[4];

    public:
        ClippingPlane()
        {
            m_data[0] = 0.0;
            m_data[1] = 0.0;
            m_data[2] = 1.0;
            m_data[3] = 0.0;
        }

        ClippingPlane(const Vec3d& direction, double offset)
        {
            Vec3d norm_dir = direction.normalized();
            m_data[0] = norm_dir(0);
            m_data[1] = norm_dir(1);
            m_data[2] = norm_dir(2);
            m_data[3] = offset;
        }

        static ClippingPlane ClipsNothing() { return ClippingPlane(Vec3d(0., 0., 1.), DBL_MAX); }

        const double* get_data() const { return m_data; }
    };

private:
<<<<<<< HEAD
    class Gizmos
    {
    public:
#if ENABLE_SVG_ICONS
        static const float Default_Icons_Size;
#endif // ENABLE_SVG_ICONS

        enum EType : unsigned char
        {
            Undefined,
            Move,
            Scale,
            Rotate,
            Flatten,
            Cut,
            SlaSupports,
            Num_Types
        };

    private:
        bool m_enabled;
        typedef std::map<EType, GLGizmoBase*> GizmosMap;
        GizmosMap m_gizmos;
#if ENABLE_SVG_ICONS
        mutable GLTexture m_icons_texture;
        mutable bool m_icons_texture_dirty;
#else
        ItemsIconsTexture m_icons_texture;
#endif // ENABLE_SVG_ICONS
        BackgroundTexture m_background_texture;
        EType m_current;

#if ENABLE_SVG_ICONS
        float m_overlay_icons_size;
        float m_overlay_scale;
#else
        float m_overlay_icons_scale;
#endif // ENABLE_SVG_ICONS
        float m_overlay_border;
        float m_overlay_gap_y;

    public:
        Gizmos();
        ~Gizmos();

        bool init(GLCanvas3D& parent);

        bool is_enabled() const;
        void set_enabled(bool enable);

#if ENABLE_SVG_ICONS
        void set_overlay_icon_size(float size);
#endif // ENABLE_SVG_ICONS
        void set_overlay_scale(float scale);

        std::string update_hover_state(const GLCanvas3D& canvas, const Vec2d& mouse_pos, const Selection& selection);
        void update_on_off_state(const GLCanvas3D& canvas, const Vec2d& mouse_pos, const Selection& selection);
        void update_on_off_state(const Selection& selection);
        void reset_all_states();

        void set_hover_id(int id);
        void enable_grabber(EType type, unsigned int id, bool enable);

        bool overlay_contains_mouse(const GLCanvas3D& canvas, const Vec2d& mouse_pos) const;
        bool grabber_contains_mouse() const;
        void update(const Linef3& mouse_ray, const Selection& selection, bool shift_down, const Point* mouse_pos = nullptr);
        Rect get_reset_rect_viewport(const GLCanvas3D& canvas) const;
        EType get_current_type() const;

        bool is_running() const;
        bool handle_shortcut(int key, const Selection& selection);

        bool is_dragging() const;
        void start_dragging(const Selection& selection);
        void stop_dragging();

        Vec3d get_displacement() const;

        Vec3d get_scale() const;
        void set_scale(const Vec3d& scale);

        Vec3d get_rotation() const;
        void set_rotation(const Vec3d& rotation);

        Vec3d get_flattening_normal() const;

        void set_flattening_data(const ModelObject* model_object);

        void set_sla_support_data(ModelObject* model_object, const Selection& selection);
        bool gizmo_event(SLAGizmoEventType action, const Vec2d& mouse_position = Vec2d::Zero(), bool shift_down = false);
        ClippingPlane get_sla_clipping_plane() const;

        void render_current_gizmo(const Selection& selection) const;
        void render_current_gizmo_for_picking_pass(const Selection& selection) const;

        void render_overlay(const GLCanvas3D& canvas, const Selection& selection) const;

    private:
        void reset();

        void do_render_overlay(const GLCanvas3D& canvas, const Selection& selection) const;
        void do_render_current_gizmo(const Selection& selection) const;

        float get_total_overlay_height() const;
        float get_total_overlay_width() const;

        GLGizmoBase* get_current() const;

#if ENABLE_SVG_ICONS
        bool generate_icons_texture() const;
#endif // ENABLE_SVG_ICONS
    };

=======
>>>>>>> ecbf4b51
    struct SlaCap
    {
        struct Triangles
        {
            Pointf3s object;
            Pointf3s supports;
        };
        typedef std::map<unsigned int, Triangles> ObjectIdToTrianglesMap;
        double z;
        ObjectIdToTrianglesMap triangles;

        SlaCap() { reset(); }
        void reset() { z = DBL_MAX; triangles.clear(); }
        bool matches(double z) const { return this->z == z; }
    };

    class WarningTexture : public GUI::GLTexture
    {
    public:
        WarningTexture();

        enum Warning {
            ObjectOutside,
            ToolpathOutside,
            SomethingNotShown,
            ObjectClashed
        };

        // Sets a warning of the given type to be active/inactive. If several warnings are active simultaneously,
        // only the last one is shown (decided by the order in the enum above).
        void activate(WarningTexture::Warning warning, bool state, const GLCanvas3D& canvas);
        void render(const GLCanvas3D& canvas) const;

    private:
        static const unsigned char Background_Color[3];
        static const unsigned char Opacity;

        int m_original_width;
        int m_original_height;

        // Information about which warnings are currently active.
        std::vector<Warning> m_warnings;

        // Generates the texture with given text.
        bool _generate(const std::string& msg, const GLCanvas3D& canvas, const bool red_colored = false);
    };

    class LegendTexture : public GUI::GLTexture
    {
        static const int Px_Title_Offset = 5;
        static const int Px_Text_Offset = 5;
        static const int Px_Square = 20;
        static const int Px_Square_Contour = 1;
        static const int Px_Border = Px_Square / 2;
        static const unsigned char Squares_Border_Color[3];
        static const unsigned char Default_Background_Color[3];
        static const unsigned char Error_Background_Color[3];
        static const unsigned char Opacity;

        int m_original_width;
        int m_original_height;

    public:
        LegendTexture();
        void fill_color_print_legend_values(const GCodePreviewData& preview_data, const GLCanvas3D& canvas,
                                     std::vector<std::pair<double, double>>& cp_legend_values);

        bool generate(const GCodePreviewData& preview_data, const std::vector<float>& tool_colors, const GLCanvas3D& canvas);

        void render(const GLCanvas3D& canvas) const;
    };

    wxGLCanvas* m_canvas;
    wxGLContext* m_context;
#if ENABLE_RETINA_GL
    std::unique_ptr<RetinaHelper> m_retina_helper;
#endif
    bool m_in_render;
    LegendTexture m_legend_texture;
    WarningTexture m_warning_texture;
    wxTimer m_timer;
    Bed3D& m_bed;
    Camera& m_camera;
    GLToolbar& m_view_toolbar;
    LayersEditing m_layers_editing;
    Shader m_shader;
    Mouse m_mouse;
    mutable GLGizmosManager m_gizmos;
    mutable GLToolbar m_toolbar;
    ClippingPlane m_clipping_planes[2];
    mutable ClippingPlane m_camera_clipping_plane;
    bool m_use_clipping_planes;
    mutable SlaCap m_sla_caps[2];
    std::string m_sidebar_field;

    mutable GLVolumeCollection m_volumes;
    Selection m_selection;
    const DynamicPrintConfig* m_config;
    Model* m_model;
    BackgroundSlicingProcess *m_process;

    // Screen is only refreshed from the OnIdle handler if it is dirty.
    bool m_dirty;
    bool m_initialized;
    bool m_use_VBOs;
    bool m_apply_zoom_to_volumes_filter;
    mutable int m_hover_volume_id;
    bool m_warning_texture_enabled;
    bool m_legend_texture_enabled;
    bool m_picking_enabled;
    bool m_moving_enabled;
    bool m_dynamic_background_enabled;
    bool m_multisample_allowed;
    bool m_regenerate_volumes;
    bool m_moving;
    bool m_tab_down;

    // Following variable is obsolete and it should be safe to remove it.
    // I just don't want to do it now before a release (Lukas Matena 24.3.2019)
    bool m_render_sla_auxiliaries;

    std::string m_color_by;

    bool m_reload_delayed;

    GCodePreviewVolumeIndex m_gcode_preview_volume_index;

public:
    GLCanvas3D(wxGLCanvas* canvas, Bed3D& bed, Camera& camera, GLToolbar& view_toolbar);
    ~GLCanvas3D();

    void set_context(wxGLContext* context) { m_context = context; }

    wxGLCanvas* get_wxglcanvas() { return m_canvas; }
	const wxGLCanvas* get_wxglcanvas() const { return m_canvas; }

    bool init(bool useVBOs, bool use_legacy_opengl);
    void post_event(wxEvent &&event);

    void set_as_dirty();

    unsigned int get_volumes_count() const;
    void reset_volumes();
    int check_volumes_outside_state() const;

    void toggle_sla_auxiliaries_visibility(bool visible, const ModelObject* mo = nullptr, int instance_idx = -1);
    void toggle_model_objects_visibility(bool visible, const ModelObject* mo = nullptr, int instance_idx = -1);

    void set_config(const DynamicPrintConfig* config);
    void set_process(BackgroundSlicingProcess* process);
    void set_model(Model* model);

    const Selection& get_selection() const { return m_selection; }
    Selection& get_selection() { return m_selection; }

    void bed_shape_changed();

    void set_clipping_plane(unsigned int id, const ClippingPlane& plane)
    {
        if (id < 2)
        {
            m_clipping_planes[id] = plane;
            m_sla_caps[id].reset();
        }
    }
    void reset_clipping_planes_cache() { m_sla_caps[0].triangles.clear(); m_sla_caps[1].triangles.clear(); }
    void set_use_clipping_planes(bool use) { m_use_clipping_planes = use; }

    void set_color_by(const std::string& value);

    const Camera& get_camera() const { return m_camera; }

    BoundingBoxf3 volumes_bounding_box() const;
    BoundingBoxf3 scene_bounding_box() const;

    bool is_layers_editing_enabled() const;
    bool is_layers_editing_allowed() const;

    bool is_reload_delayed() const;

    void enable_layers_editing(bool enable);
    void enable_legend_texture(bool enable);
    void enable_picking(bool enable);
    void enable_moving(bool enable);
    void enable_gizmos(bool enable);
    void enable_selection(bool enable);
    void enable_toolbar(bool enable);
    void enable_dynamic_background(bool enable);
    void allow_multisample(bool allow);

    void zoom_to_bed();
    void zoom_to_volumes();
    void zoom_to_selection();
    void select_view(const std::string& direction);

    void update_volumes_colors_by_extruder();

    bool is_dragging() const { return m_gizmos.is_dragging() || m_moving; }

    void render();

    void select_all();
    void delete_selected();
    void ensure_on_bed(unsigned int object_idx);

    std::vector<double> get_current_print_zs(bool active_only) const;
    void set_toolpaths_range(double low, double high);

    std::vector<int> load_object(const ModelObject& model_object, int obj_idx, std::vector<int> instance_idxs);
    std::vector<int> load_object(const Model& model, int obj_idx);

    void mirror_selection(Axis axis);

    void reload_scene(bool refresh_immediately, bool force_full_scene_refresh = false);

    void load_gcode_preview(const GCodePreviewData& preview_data, const std::vector<std::string>& str_tool_colors);
    void load_sla_preview();
    void load_preview(const std::vector<std::string>& str_tool_colors, const std::vector<double>& color_print_values);
    void bind_event_handlers();
    void unbind_event_handlers();

    void on_size(wxSizeEvent& evt);
    void on_idle(wxIdleEvent& evt);
    void on_char(wxKeyEvent& evt);
    void on_key(wxKeyEvent& evt);
    void on_mouse_wheel(wxMouseEvent& evt);
    void on_timer(wxTimerEvent& evt);
    void on_mouse(wxMouseEvent& evt);
    void on_paint(wxPaintEvent& evt);

    Size get_canvas_size() const;
    Vec2d get_local_mouse_position() const;

    void reset_legend_texture();

    void set_tooltip(const std::string& tooltip) const;

    void do_move();
    void do_rotate();
    void do_scale();
    void do_flatten();
    void do_mirror();

    void set_camera_zoom(float zoom);

    void update_gizmos_on_off_state();
    void reset_all_gizmos() { m_gizmos.reset_all_states(); }

    void handle_sidebar_focus_event(const std::string& opt_key, bool focus_on);

    void update_ui_from_settings();

    float get_view_toolbar_height() const { return m_view_toolbar.get_height(); }

    int get_move_volume_id() const { return m_mouse.drag.move_volume_idx; }
    int get_hover_volume_id() const { return m_hover_volume_id; }

    // Returns the view ray line, in world coordinate, at the given mouse position.
    Linef3 mouse_ray(const Point& mouse_pos);

    void set_mouse_as_dragging() { m_mouse.dragging = true; }
    void disable_regenerate_volumes() { m_regenerate_volumes = false; }
    void refresh_camera_scene_box() { m_camera.set_scene_box(scene_bounding_box()); }
    bool is_mouse_dragging() const { return m_mouse.dragging; }

private:
    bool _is_shown_on_screen() const;

    bool _init_toolbar();

    bool _set_current();
    void _resize(unsigned int w, unsigned int h);

    BoundingBoxf3 _max_bounding_box() const;

    void _zoom_to_bounding_box(const BoundingBoxf3& bbox);
    float _get_zoom_to_bounding_box_factor(const BoundingBoxf3& bbox) const;

    void _refresh_if_shown_on_screen();

    void _picking_pass() const;
    void _render_background() const;
    void _render_bed(float theta) const;
    void _render_axes() const;
    void _render_objects() const;
    void _render_selection() const;
#if ENABLE_RENDER_SELECTION_CENTER
    void _render_selection_center() const;
#endif // ENABLE_RENDER_SELECTION_CENTER
    void _render_warning_texture() const;
    void _render_legend_texture() const;
    void _render_volumes(bool fake_colors) const;
    void _render_current_gizmo() const;
    void _render_gizmos_overlay() const;
    void _render_toolbar() const;
    void _render_view_toolbar() const;
#if ENABLE_SHOW_CAMERA_TARGET
    void _render_camera_target() const;
#endif // ENABLE_SHOW_CAMERA_TARGET
    void _render_sla_slices() const;
    void _render_selection_sidebar_hints() const;

    void _update_volumes_hover_state() const;

    void _perform_layer_editing_action(wxMouseEvent* evt = nullptr);

    // Convert the screen space coordinate to an object space coordinate.
    // If the Z screen space coordinate is not provided, a depth buffer value is substituted.
    Vec3d _mouse_to_3d(const Point& mouse_pos, float* z = nullptr);

    // Convert the screen space coordinate to world coordinate on the bed.
    Vec3d _mouse_to_bed_3d(const Point& mouse_pos);

    void _start_timer();
    void _stop_timer();

    // Create 3D thick extrusion lines for a skirt and brim.
    // Adds a new Slic3r::GUI::3DScene::Volume to volumes.
    void _load_print_toolpaths();
    // Create 3D thick extrusion lines for object forming extrusions.
    // Adds a new Slic3r::GUI::3DScene::Volume to $self->volumes,
    // one for perimeters, one for infill and one for supports.
    void _load_print_object_toolpaths(const PrintObject& print_object, const std::vector<std::string>& str_tool_colors,
                                      const std::vector<double>& color_print_values);
    // Create 3D thick extrusion lines for wipe tower extrusions
    void _load_wipe_tower_toolpaths(const std::vector<std::string>& str_tool_colors);

    // generates gcode extrusion paths geometry
    void _load_gcode_extrusion_paths(const GCodePreviewData& preview_data, const std::vector<float>& tool_colors);
    // generates gcode travel paths geometry
    void _load_gcode_travel_paths(const GCodePreviewData& preview_data, const std::vector<float>& tool_colors);
    bool _travel_paths_by_type(const GCodePreviewData& preview_data);
    bool _travel_paths_by_feedrate(const GCodePreviewData& preview_data);
    bool _travel_paths_by_tool(const GCodePreviewData& preview_data, const std::vector<float>& tool_colors);
    // generates gcode retractions geometry
    void _load_gcode_retractions(const GCodePreviewData& preview_data);
    // generates gcode unretractions geometry
    void _load_gcode_unretractions(const GCodePreviewData& preview_data);
    // generates objects and wipe tower geometry
    void _load_shells_fff();
    // generates objects geometry for sla
    void _load_shells_sla();
    // sets gcode geometry visibility according to user selection
    void _update_gcode_volumes_visibility(const GCodePreviewData& preview_data);
    void _update_toolpath_volumes_outside_state();
    void _show_warning_texture_if_needed();

    // generates the legend texture in dependence of the current shown view type
    void _generate_legend_texture(const GCodePreviewData& preview_data, const std::vector<float>& tool_colors);

    // generates a warning texture containing the given message
    void _set_warning_texture(WarningTexture::Warning warning, bool state);

    bool _is_any_volume_outside() const;

#if !ENABLE_SVG_ICONS
    void _resize_toolbars() const;
#endif // !ENABLE_SVG_ICONS

    static std::vector<float> _parse_colors(const std::vector<std::string>& colors);

public:
    const Print* fff_print() const;
    const SLAPrint* sla_print() const;
};

} // namespace GUI
} // namespace Slic3r

#endif // slic3r_GLCanvas3D_hpp_<|MERGE_RESOLUTION|>--- conflicted
+++ resolved
@@ -64,6 +64,35 @@
     int get_scale_factor() const;
     void set_scale_factor(int height);
 };
+
+
+class ClippingPlane
+{
+    double m_data[4];
+
+public:
+    ClippingPlane()
+    {
+        m_data[0] = 0.0;
+        m_data[1] = 0.0;
+        m_data[2] = 1.0;
+        m_data[3] = 0.0;
+    }
+
+    ClippingPlane(const Vec3d& direction, double offset)
+    {
+        Vec3d norm_dir = direction.normalized();
+        m_data[0] = norm_dir(0);
+        m_data[1] = norm_dir(1);
+        m_data[2] = norm_dir(2);
+        m_data[3] = offset;
+    }
+
+    static ClippingPlane ClipsNothing() { return ClippingPlane(Vec3d(0., 0., 1.), DBL_MAX); }
+
+    const double* get_data() const { return m_data; }
+};
+
 
 wxDECLARE_EVENT(EVT_GLCANVAS_OBJECT_SELECT, SimpleEvent);
 
@@ -288,151 +317,7 @@
         }
     };
 
-public:
-    class ClippingPlane
-    {
-        double m_data[4];
-
-    public:
-        ClippingPlane()
-        {
-            m_data[0] = 0.0;
-            m_data[1] = 0.0;
-            m_data[2] = 1.0;
-            m_data[3] = 0.0;
-        }
-
-        ClippingPlane(const Vec3d& direction, double offset)
-        {
-            Vec3d norm_dir = direction.normalized();
-            m_data[0] = norm_dir(0);
-            m_data[1] = norm_dir(1);
-            m_data[2] = norm_dir(2);
-            m_data[3] = offset;
-        }
-
-        static ClippingPlane ClipsNothing() { return ClippingPlane(Vec3d(0., 0., 1.), DBL_MAX); }
-
-        const double* get_data() const { return m_data; }
-    };
-
 private:
-<<<<<<< HEAD
-    class Gizmos
-    {
-    public:
-#if ENABLE_SVG_ICONS
-        static const float Default_Icons_Size;
-#endif // ENABLE_SVG_ICONS
-
-        enum EType : unsigned char
-        {
-            Undefined,
-            Move,
-            Scale,
-            Rotate,
-            Flatten,
-            Cut,
-            SlaSupports,
-            Num_Types
-        };
-
-    private:
-        bool m_enabled;
-        typedef std::map<EType, GLGizmoBase*> GizmosMap;
-        GizmosMap m_gizmos;
-#if ENABLE_SVG_ICONS
-        mutable GLTexture m_icons_texture;
-        mutable bool m_icons_texture_dirty;
-#else
-        ItemsIconsTexture m_icons_texture;
-#endif // ENABLE_SVG_ICONS
-        BackgroundTexture m_background_texture;
-        EType m_current;
-
-#if ENABLE_SVG_ICONS
-        float m_overlay_icons_size;
-        float m_overlay_scale;
-#else
-        float m_overlay_icons_scale;
-#endif // ENABLE_SVG_ICONS
-        float m_overlay_border;
-        float m_overlay_gap_y;
-
-    public:
-        Gizmos();
-        ~Gizmos();
-
-        bool init(GLCanvas3D& parent);
-
-        bool is_enabled() const;
-        void set_enabled(bool enable);
-
-#if ENABLE_SVG_ICONS
-        void set_overlay_icon_size(float size);
-#endif // ENABLE_SVG_ICONS
-        void set_overlay_scale(float scale);
-
-        std::string update_hover_state(const GLCanvas3D& canvas, const Vec2d& mouse_pos, const Selection& selection);
-        void update_on_off_state(const GLCanvas3D& canvas, const Vec2d& mouse_pos, const Selection& selection);
-        void update_on_off_state(const Selection& selection);
-        void reset_all_states();
-
-        void set_hover_id(int id);
-        void enable_grabber(EType type, unsigned int id, bool enable);
-
-        bool overlay_contains_mouse(const GLCanvas3D& canvas, const Vec2d& mouse_pos) const;
-        bool grabber_contains_mouse() const;
-        void update(const Linef3& mouse_ray, const Selection& selection, bool shift_down, const Point* mouse_pos = nullptr);
-        Rect get_reset_rect_viewport(const GLCanvas3D& canvas) const;
-        EType get_current_type() const;
-
-        bool is_running() const;
-        bool handle_shortcut(int key, const Selection& selection);
-
-        bool is_dragging() const;
-        void start_dragging(const Selection& selection);
-        void stop_dragging();
-
-        Vec3d get_displacement() const;
-
-        Vec3d get_scale() const;
-        void set_scale(const Vec3d& scale);
-
-        Vec3d get_rotation() const;
-        void set_rotation(const Vec3d& rotation);
-
-        Vec3d get_flattening_normal() const;
-
-        void set_flattening_data(const ModelObject* model_object);
-
-        void set_sla_support_data(ModelObject* model_object, const Selection& selection);
-        bool gizmo_event(SLAGizmoEventType action, const Vec2d& mouse_position = Vec2d::Zero(), bool shift_down = false);
-        ClippingPlane get_sla_clipping_plane() const;
-
-        void render_current_gizmo(const Selection& selection) const;
-        void render_current_gizmo_for_picking_pass(const Selection& selection) const;
-
-        void render_overlay(const GLCanvas3D& canvas, const Selection& selection) const;
-
-    private:
-        void reset();
-
-        void do_render_overlay(const GLCanvas3D& canvas, const Selection& selection) const;
-        void do_render_current_gizmo(const Selection& selection) const;
-
-        float get_total_overlay_height() const;
-        float get_total_overlay_width() const;
-
-        GLGizmoBase* get_current() const;
-
-#if ENABLE_SVG_ICONS
-        bool generate_icons_texture() const;
-#endif // ENABLE_SVG_ICONS
-    };
-
-=======
->>>>>>> ecbf4b51
     struct SlaCap
     {
         struct Triangles
