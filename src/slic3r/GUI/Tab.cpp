// #include "libslic3r/GCodeSender.hpp"
#include "slic3r/Utils/Serial.hpp"
#include "Tab.hpp"
#include "PresetBundle.hpp"
#include "PresetHints.hpp"
#include "libslic3r/Utils.hpp"

#include "slic3r/Utils/Http.hpp"
#include "slic3r/Utils/PrintHost.hpp"
#include "BonjourDialog.hpp"
#include "WipeTowerDialog.hpp"
#include "ButtonsDescription.hpp"

#include <wx/app.h>
#include <wx/button.h>
#include <wx/scrolwin.h>
#include <wx/sizer.h>

#include <wx/bmpcbox.h>
#include <wx/bmpbuttn.h>
#include <wx/treectrl.h>
#include <wx/imaglist.h>
#include <wx/settings.h>
#include <wx/filedlg.h>

#include <boost/algorithm/string/predicate.hpp>
#include "wxExtensions.hpp"
#include <wx/wupdlock.h>

#include "GUI_App.hpp"
#include "GUI_ObjectList.hpp"
#include "ConfigWizard.hpp"

namespace Slic3r {
namespace GUI {


wxDEFINE_EVENT(EVT_TAB_VALUE_CHANGED, wxCommandEvent);
wxDEFINE_EVENT(EVT_TAB_PRESETS_CHANGED, SimpleEvent);

// Tab::Tab(wxNotebook* parent, const wxString& title, const char* name) : 
// 	m_parent(parent), m_title(title), m_name(name)
Tab::Tab(wxNotebook* parent, const wxString& title, Preset::Type type) :
	m_parent(parent), m_title(title), m_type(type)
{
	Create(parent, wxID_ANY, wxDefaultPosition, wxDefaultSize, wxBK_LEFT | wxTAB_TRAVERSAL/*, name*/);
	this->SetFont(Slic3r::GUI::wxGetApp().normal_font());

	m_compatible_printers.type			= Preset::TYPE_PRINTER;
	m_compatible_printers.key_list		= "compatible_printers";
	m_compatible_printers.key_condition	= "compatible_printers_condition";
	m_compatible_printers.dialog_title 	= _(L("Compatible printers"));
	m_compatible_printers.dialog_label 	= _(L("Select the printers this profile is compatible with."));

	m_compatible_prints.type			= Preset::TYPE_PRINT;
   	m_compatible_prints.key_list 		= "compatible_prints";
	m_compatible_prints.key_condition	= "compatible_prints_condition";
	m_compatible_prints.dialog_title 	= _(L("Compatible print profiles"));
	m_compatible_prints.dialog_label 	= _(L("Select the print profiles this profile is compatible with."));

	wxGetApp().tabs_list.push_back(this);

    m_em_unit = wxGetApp().em_unit();

	Bind(wxEVT_SIZE, ([this](wxSizeEvent &evt) {
		for (auto page : m_pages)
			if (! page.get()->IsShown())
				page->layout_valid = false;
		evt.Skip();
	}));
}

void Tab::set_type()
{
    if (m_name == "print")              { m_type = Slic3r::Preset::TYPE_PRINT; }
    else if (m_name == "sla_print")     { m_type = Slic3r::Preset::TYPE_SLA_PRINT; }
    else if (m_name == "filament")      { m_type = Slic3r::Preset::TYPE_FILAMENT; }
    else if (m_name == "sla_material")  { m_type = Slic3r::Preset::TYPE_SLA_MATERIAL; }
    else if (m_name == "printer")       { m_type = Slic3r::Preset::TYPE_PRINTER; }
    else                                { m_type = Slic3r::Preset::TYPE_INVALID; assert(false); }
}

// sub new
void Tab::create_preset_tab()
{
#ifdef __WINDOWS__
    SetDoubleBuffered(true);
#endif //__WINDOWS__

    m_preset_bundle = wxGetApp().preset_bundle;

	// Vertical sizer to hold the choice menu and the rest of the page.
#ifdef __WXOSX__
	auto  *main_sizer = new wxBoxSizer(wxVERTICAL);
	main_sizer->SetSizeHints(this);
	this->SetSizer(main_sizer);

	// Create additional panel to Fit() it from OnActivate()
	// It's needed for tooltip showing on OSX
	m_tmp_panel = new wxPanel(this, wxID_ANY, wxDefaultPosition, wxDefaultSize, wxBK_LEFT | wxTAB_TRAVERSAL);
	auto panel = m_tmp_panel; 
	auto  sizer = new wxBoxSizer(wxVERTICAL);
	m_tmp_panel->SetSizer(sizer);
	m_tmp_panel->Layout();

	main_sizer->Add(m_tmp_panel, 1, wxEXPAND | wxALL, 0);
#else
	Tab *panel = this;
	auto  *sizer = new wxBoxSizer(wxVERTICAL);
	sizer->SetSizeHints(panel);
	panel->SetSizer(sizer);
#endif //__WXOSX__

	// preset chooser
    m_presets_choice = new wxBitmapComboBox(panel, wxID_ANY, "", wxDefaultPosition, wxSize(35 * m_em_unit, -1), 0, 0, wxCB_READONLY);

	auto color = wxSystemSettings::GetColour(wxSYS_COLOUR_WINDOW);

	//buttons
    m_scaled_buttons.reserve(6);
    m_scaled_buttons.reserve(2);

    add_scaled_button(panel, &m_btn_save_preset, "save");
    add_scaled_button(panel, &m_btn_delete_preset, "cross");

	m_show_incompatible_presets = false;
	add_scaled_bitmap(this, m_bmp_show_incompatible_presets, "flag_red");
	add_scaled_bitmap(this, m_bmp_hide_incompatible_presets, "flag_green");

    add_scaled_button(panel, &m_btn_hide_incompatible_presets, m_bmp_hide_incompatible_presets.name());

    // TRN "Save current Settings"
	m_btn_save_preset->SetToolTip(wxString::Format(_(L("Save current %s")),m_title));
	m_btn_delete_preset->SetToolTip(_(L("Delete this preset")));
	m_btn_delete_preset->Disable();

    add_scaled_button(panel, &m_question_btn, "question");

	m_question_btn->SetToolTip(_(L("Hover the cursor over buttons to find more information \n"
								   "or click this button.")));

	// Determine the theme color of OS (dark or light)
    auto luma = wxGetApp().get_colour_approx_luma(wxSystemSettings::GetColour(wxSYS_COLOUR_WINDOW));
	// Bitmaps to be shown on the "Revert to system" aka "Lock to system" button next to each input field.
	add_scaled_bitmap(this, m_bmp_value_lock  , luma >= 128 ? "lock_closed" : "lock_closed_white");
	add_scaled_bitmap(this, m_bmp_value_unlock, "lock_open");
	m_bmp_non_system = &m_bmp_white_bullet;
	// Bitmaps to be shown on the "Undo user changes" button next to each input field.
	add_scaled_bitmap(this, m_bmp_value_revert, "undo");
	add_scaled_bitmap(this, m_bmp_white_bullet, luma >= 128 ? "dot" : "dot_white");

	fill_icon_descriptions();
	set_tooltips_text();

    add_scaled_button(panel, &m_undo_btn,        m_bmp_white_bullet.name());
    add_scaled_button(panel, &m_undo_to_sys_btn, m_bmp_white_bullet.name());

	m_undo_btn->Bind(wxEVT_BUTTON, ([this](wxCommandEvent) { on_roll_back_value(); }));
	m_undo_to_sys_btn->Bind(wxEVT_BUTTON, ([this](wxCommandEvent) { on_roll_back_value(true); }));
	m_question_btn->Bind(wxEVT_BUTTON, ([this](wxCommandEvent)
	{
		auto dlg = new ButtonsDescription(this, m_icon_descriptions);
		if (dlg->ShowModal() == wxID_OK) {
			// Colors for ui "decoration"
            for (Tab *tab : wxGetApp().tabs_list) {
                tab->m_sys_label_clr = wxGetApp().get_label_clr_sys();
                tab->m_modified_label_clr = wxGetApp().get_label_clr_modified();
				tab->update_labels_colour();
			}
		}
	}));

	// Colors for ui "decoration"
	m_sys_label_clr			= wxGetApp().get_label_clr_sys();
	m_modified_label_clr	= wxGetApp().get_label_clr_modified();
	m_default_text_clr		= wxGetApp().get_label_clr_default();

    // Sizer with buttons for mode changing
    m_mode_sizer = new ModeSizer(panel);

    const float scale_factor = /*wxGetApp().*/em_unit(this)*0.1;// GetContentScaleFactor();
	m_hsizer = new wxBoxSizer(wxHORIZONTAL);
	sizer->Add(m_hsizer, 0, wxEXPAND | wxBOTTOM, 3);
	m_hsizer->Add(m_presets_choice, 0, wxLEFT | wxRIGHT | wxTOP | wxALIGN_CENTER_VERTICAL, 3);
	m_hsizer->AddSpacer(int(4*scale_factor));
	m_hsizer->Add(m_btn_save_preset, 0, wxALIGN_CENTER_VERTICAL);
    m_hsizer->AddSpacer(int(4 * scale_factor));
	m_hsizer->Add(m_btn_delete_preset, 0, wxALIGN_CENTER_VERTICAL);
    m_hsizer->AddSpacer(int(16 * scale_factor));
	m_hsizer->Add(m_btn_hide_incompatible_presets, 0, wxALIGN_CENTER_VERTICAL);
    m_hsizer->AddSpacer(int(64 * scale_factor));
	m_hsizer->Add(m_undo_to_sys_btn, 0, wxALIGN_CENTER_VERTICAL);
	m_hsizer->Add(m_undo_btn, 0, wxALIGN_CENTER_VERTICAL);
    m_hsizer->AddSpacer(int(32 * scale_factor));
	m_hsizer->Add(m_question_btn, 0, wxALIGN_CENTER_VERTICAL);
    // m_hsizer->AddStretchSpacer(32);
    // StretchSpacer has a strange behavior under OSX, so 
    // There is used just additional sizer for m_mode_sizer with right alignment
    auto mode_sizer = new wxBoxSizer(wxVERTICAL);
    mode_sizer->Add(m_mode_sizer, 1, wxALIGN_RIGHT);
    m_hsizer->Add(mode_sizer, 1, wxALIGN_CENTER_VERTICAL | wxRIGHT, wxOSX ? 15 : 5);

	//Horizontal sizer to hold the tree and the selected page.
	m_hsizer = new wxBoxSizer(wxHORIZONTAL);
	sizer->Add(m_hsizer, 1, wxEXPAND, 0);

	//left vertical sizer
	m_left_sizer = new wxBoxSizer(wxVERTICAL);
	m_hsizer->Add(m_left_sizer, 0, wxEXPAND | wxLEFT | wxTOP | wxBOTTOM, 3);

	// tree
    m_treectrl = new wxTreeCtrl(panel, wxID_ANY, wxDefaultPosition, wxSize(20 * m_em_unit, -1),
		wxTR_NO_BUTTONS | wxTR_HIDE_ROOT | wxTR_SINGLE | wxTR_NO_LINES | wxBORDER_SUNKEN | wxWANTS_CHARS);
	m_left_sizer->Add(m_treectrl, 1, wxEXPAND);
    const int img_sz = int(16 * scale_factor + 0.5f);
    m_icons = new wxImageList(img_sz, img_sz, true, 1);
	// Index of the last icon inserted into $self->{icons}.
	m_icon_count = -1;
	m_treectrl->AssignImageList(m_icons);
	m_treectrl->AddRoot("root");
	m_treectrl->SetIndent(0);
	m_disable_tree_sel_changed_event = 0;

	m_treectrl->Bind(wxEVT_TREE_SEL_CHANGED, &Tab::OnTreeSelChange, this);
	m_treectrl->Bind(wxEVT_KEY_DOWN, &Tab::OnKeyDown, this);

	m_presets_choice->Bind(wxEVT_COMBOBOX, ([this](wxCommandEvent e) {
		//! Because of The MSW and GTK version of wxBitmapComboBox derived from wxComboBox, 
		//! but the OSX version derived from wxOwnerDrawnCombo, instead of:
		//! select_preset(m_presets_choice->GetStringSelection().ToUTF8().data()); 
		//! we doing next:
		int selected_item = m_presets_choice->GetSelection();
		if (m_selected_preset_item == selected_item && !m_presets->current_is_dirty())
			return;
		if (selected_item >= 0) {
			std::string selected_string = m_presets_choice->GetString(selected_item).ToUTF8().data();
			if (selected_string.find(PresetCollection::separator_head()) == 0
				/*selected_string == "------- System presets -------" ||
				selected_string == "-------  User presets  -------"*/) {
				m_presets_choice->SetSelection(m_selected_preset_item);
				if (wxString::FromUTF8(selected_string.c_str()) == PresetCollection::separator(L("Add a new printer")))
					wxTheApp->CallAfter([]() { Slic3r::GUI::config_wizard(Slic3r::GUI::ConfigWizard::RR_USER); });
				return;
			}
			m_selected_preset_item = selected_item;
			select_preset(selected_string);
		}
	}));

	m_btn_save_preset->Bind(wxEVT_BUTTON, ([this](wxCommandEvent e) { save_preset(); }));
	m_btn_delete_preset->Bind(wxEVT_BUTTON, ([this](wxCommandEvent e) { delete_preset(); }));
	m_btn_hide_incompatible_presets->Bind(wxEVT_BUTTON, ([this](wxCommandEvent e) {
		toggle_show_hide_incompatible();
	}));

    // Fill cache for mode bitmaps
    m_mode_bitmap_cache.reserve(3);
    m_mode_bitmap_cache.push_back(ScalableBitmap(this, "mode_simple_.png"));
    m_mode_bitmap_cache.push_back(ScalableBitmap(this, "mode_advanced_.png"));
    m_mode_bitmap_cache.push_back(ScalableBitmap(this, "mode_expert_.png"));

	// Initialize the DynamicPrintConfig by default keys/values.
	build();
	rebuild_page_tree();
    m_complited = true;
}

void Tab::add_scaled_button(wxWindow* parent, 
                            ScalableButton** btn, 
                            const std::string& icon_name, 
                            const wxString& label/* = wxEmptyString*/, 
                            long style /*= wxBU_EXACTFIT | wxNO_BORDER*/)
{
    *btn = new ScalableButton(parent, wxID_ANY, icon_name, label, wxDefaultSize, wxDefaultPosition, style);
    m_scaled_buttons.push_back(*btn);
}

void Tab::add_scaled_bitmap(wxWindow* parent, 
                            ScalableBitmap& bmp, 
                            const std::string& icon_name)
{
    bmp = ScalableBitmap(parent, icon_name);
    m_scaled_bitmaps.push_back(&bmp);
}

void Tab::load_initial_data()
{
	m_config = &m_presets->get_edited_preset().config;
	bool has_parent = m_presets->get_selected_preset_parent() != nullptr;
	m_bmp_non_system = has_parent ? &m_bmp_value_unlock : &m_bmp_white_bullet;
	m_ttg_non_system = has_parent ? &m_ttg_value_unlock : &m_ttg_white_bullet_ns;
	m_tt_non_system  = has_parent ? &m_tt_value_unlock  : &m_ttg_white_bullet_ns;
}

Slic3r::GUI::PageShp Tab::add_options_page(const wxString& title, const std::string& icon, bool is_extruder_pages /*= false*/)
{
	// Index of icon in an icon list $self->{icons}.
	auto icon_idx = 0;
	if (!icon.empty()) {
		icon_idx = (m_icon_index.find(icon) == m_icon_index.end()) ? -1 : m_icon_index.at(icon);
		if (icon_idx == -1) {
			// Add a new icon to the icon list.
            m_scaled_icons_list.push_back(ScalableBitmap(this, icon));
            m_icons->Add(m_scaled_icons_list.back().bmp());
            icon_idx = ++m_icon_count;
			m_icon_index[icon] = icon_idx;
		}
	}
	// Initialize the page.
#ifdef __WXOSX__
	auto panel = m_tmp_panel;
#else
	auto panel = this;
#endif
	PageShp page(new Page(panel, title, icon_idx, m_mode_bitmap_cache));
//	page->SetBackgroundStyle(wxBG_STYLE_SYSTEM);
#ifdef __WINDOWS__
//	page->SetDoubleBuffered(true);
#endif //__WINDOWS__

	page->SetScrollbars(1, 20, 1, 2);
	page->Hide();
	m_hsizer->Add(page.get(), 1, wxEXPAND | wxLEFT, 5);

    if (!is_extruder_pages) 
		m_pages.push_back(page);

	page->set_config(m_config);
	return page;
}

void Tab::OnActivate()
{
#ifdef __WXOSX__	
	wxWindowUpdateLocker noUpdates(this);

	auto size = GetSizer()->GetSize();
	m_tmp_panel->GetSizer()->SetMinSize(size.x + m_size_move, size.y);
	Fit();
	m_size_move *= -1;
#endif // __WXOSX__
}

void Tab::update_labels_colour()
{
//	Freeze();
	//update options "decoration"
	for (const auto opt : m_options_list)
	{
		const wxColour *color = &m_sys_label_clr;

		// value isn't equal to system value
		if ((opt.second & osSystemValue) == 0) {
			// value is equal to last saved
			if ((opt.second & osInitValue) != 0)
				color = &m_default_text_clr;
			// value is modified
			else
				color = &m_modified_label_clr;
		}
		if (opt.first == "bed_shape" || opt.first == "compatible_prints" || opt.first == "compatible_printers") {
			if (m_colored_Label != nullptr)	{
				m_colored_Label->SetForegroundColour(*color);
				m_colored_Label->Refresh(true);
			}
			continue;
		}

		Field* field = get_field(opt.first);
		if (field == nullptr) continue;
		field->set_label_colour_force(color);
	}
//	Thaw();

	auto cur_item = m_treectrl->GetFirstVisibleItem();
	while (cur_item) {
		auto title = m_treectrl->GetItemText(cur_item);
		for (auto page : m_pages)
		{
			if (page->title() != title)
				continue;
			
			const wxColor *clr = !page->m_is_nonsys_values ? &m_sys_label_clr :
				page->m_is_modified_values ? &m_modified_label_clr :
				&m_default_text_clr;

			m_treectrl->SetItemTextColour(cur_item, *clr);
			break;
		}
		cur_item = m_treectrl->GetNextVisible(cur_item);
	}
}

// Update UI according to changes
void Tab::update_changed_ui()
{
	if (m_postpone_update_ui) 
		return;

	const bool deep_compare = (m_type == Slic3r::Preset::TYPE_PRINTER || m_type == Slic3r::Preset::TYPE_SLA_MATERIAL);
	auto dirty_options = m_presets->current_dirty_options(deep_compare);
	auto nonsys_options = m_presets->current_different_from_parent_options(deep_compare);
    if (m_type == Slic3r::Preset::TYPE_PRINTER) {
		TabPrinter* tab = static_cast<TabPrinter*>(this);
		if (tab->m_initial_extruders_count != tab->m_extruders_count)
			dirty_options.emplace_back("extruders_count");
		if (tab->m_sys_extruders_count != tab->m_extruders_count)
			nonsys_options.emplace_back("extruders_count");
	}

	for (auto& it : m_options_list)
		it.second = m_opt_status_value;

	for (auto opt_key : dirty_options)	m_options_list[opt_key] &= ~osInitValue;
	for (auto opt_key : nonsys_options)	m_options_list[opt_key] &= ~osSystemValue;

//	Freeze();
	//update options "decoration"
	for (const auto opt : m_options_list)
	{
		bool is_nonsys_value = false;
		bool is_modified_value = true;
		const ScalableBitmap *sys_icon =	&m_bmp_value_lock;
		const ScalableBitmap *icon =		&m_bmp_value_revert;

		const wxColour *color =		m_is_default_preset ? &m_default_text_clr : &m_sys_label_clr;

		const wxString *sys_tt =	&m_tt_value_lock;
		const wxString *tt =		&m_tt_value_revert;

		// value isn't equal to system value
		if ((opt.second & osSystemValue) == 0) {
			is_nonsys_value = true;
			sys_icon = m_bmp_non_system;
			sys_tt = m_tt_non_system;
			// value is equal to last saved
			if ((opt.second & osInitValue) != 0)
				color = &m_default_text_clr;
			// value is modified
			else
				color = &m_modified_label_clr;
		}
		if ((opt.second & osInitValue) != 0)
		{
			is_modified_value = false;
			icon = &m_bmp_white_bullet;
			tt = &m_tt_white_bullet;
		}
		if (opt.first == "bed_shape" || opt.first == "compatible_prints" || opt.first == "compatible_printers") {
			if (m_colored_Label != nullptr)	{
				m_colored_Label->SetForegroundColour(*color);
				m_colored_Label->Refresh(true);
			}
			continue;
		}

		Field* field = get_field(opt.first);
		if (field == nullptr) continue;
		field->m_is_nonsys_value = is_nonsys_value;
		field->m_is_modified_value = is_modified_value;
		field->set_undo_bitmap(icon);
		field->set_undo_to_sys_bitmap(sys_icon);
		field->set_undo_tooltip(tt);
		field->set_undo_to_sys_tooltip(sys_tt);
		field->set_label_colour(color);
	}
//	Thaw();

	wxTheApp->CallAfter([this]() {
        if (parent()) //To avoid a crash, parent should be exist for a moment of a tree updating
		    update_changed_tree_ui();
	});
}

void Tab::init_options_list()
{
	if (!m_options_list.empty())
		m_options_list.clear();

	for (const auto opt_key : m_config->keys())
		m_options_list.emplace(opt_key, m_opt_status_value);
}

template<class T>
void add_correct_opts_to_options_list(const std::string &opt_key, std::map<std::string, int>& map, Tab *tab, const int& value)
{
	T *opt_cur = static_cast<T*>(tab->m_config->option(opt_key));
	for (int i = 0; i < opt_cur->values.size(); i++)
		map.emplace(opt_key + "#" + std::to_string(i), value);
}

void TabPrinter::init_options_list()
{
	if (!m_options_list.empty())
		m_options_list.clear();

	for (const auto opt_key : m_config->keys())
	{
		if (opt_key == "bed_shape") {
			m_options_list.emplace(opt_key, m_opt_status_value);
			continue;
		}
		switch (m_config->option(opt_key)->type())
		{
		case coInts:	add_correct_opts_to_options_list<ConfigOptionInts		>(opt_key, m_options_list, this, m_opt_status_value);	break;
		case coBools:	add_correct_opts_to_options_list<ConfigOptionBools		>(opt_key, m_options_list, this, m_opt_status_value);	break;
		case coFloats:	add_correct_opts_to_options_list<ConfigOptionFloats		>(opt_key, m_options_list, this, m_opt_status_value);	break;
		case coStrings:	add_correct_opts_to_options_list<ConfigOptionStrings	>(opt_key, m_options_list, this, m_opt_status_value);	break;
		case coPercents:add_correct_opts_to_options_list<ConfigOptionPercents	>(opt_key, m_options_list, this, m_opt_status_value);	break;
		case coPoints:	add_correct_opts_to_options_list<ConfigOptionPoints		>(opt_key, m_options_list, this, m_opt_status_value);	break;
		default:		m_options_list.emplace(opt_key, m_opt_status_value);		break;
		}
	}
	m_options_list.emplace("extruders_count", m_opt_status_value);
}

void TabSLAMaterial::init_options_list()
{
    if (!m_options_list.empty())
        m_options_list.clear();

    for (const auto opt_key : m_config->keys())
    {
        if (opt_key == "compatible_prints" || opt_key == "compatible_printers") {
            m_options_list.emplace(opt_key, m_opt_status_value);
            continue;
        }
        switch (m_config->option(opt_key)->type())
        {
        case coInts:	add_correct_opts_to_options_list<ConfigOptionInts		>(opt_key, m_options_list, this, m_opt_status_value);	break;
        case coBools:	add_correct_opts_to_options_list<ConfigOptionBools		>(opt_key, m_options_list, this, m_opt_status_value);	break;
        case coFloats:	add_correct_opts_to_options_list<ConfigOptionFloats		>(opt_key, m_options_list, this, m_opt_status_value);	break;
        case coStrings:	add_correct_opts_to_options_list<ConfigOptionStrings	>(opt_key, m_options_list, this, m_opt_status_value);	break;
        case coPercents:add_correct_opts_to_options_list<ConfigOptionPercents	>(opt_key, m_options_list, this, m_opt_status_value);	break;
        case coPoints:	add_correct_opts_to_options_list<ConfigOptionPoints		>(opt_key, m_options_list, this, m_opt_status_value);	break;
        default:		m_options_list.emplace(opt_key, m_opt_status_value);		break;
        }
    }
}

void Tab::get_sys_and_mod_flags(const std::string& opt_key, bool& sys_page, bool& modified_page)
{
	auto opt = m_options_list.find(opt_key);
	if (sys_page) sys_page = (opt->second & osSystemValue) != 0;
	modified_page |= (opt->second & osInitValue) == 0;
}

void Tab::update_changed_tree_ui()
{
	if (m_options_list.empty())
        return;
	auto cur_item = m_treectrl->GetFirstVisibleItem();
    if (!cur_item || !m_treectrl->IsVisible(cur_item))
        return;

	auto selected_item = m_treectrl->GetSelection();
	auto selection = selected_item ? m_treectrl->GetItemText(selected_item) : "";

	while (cur_item) {
		auto title = m_treectrl->GetItemText(cur_item);
		for (auto page : m_pages)
		{
			if (page->title() != title) 
				continue;
			bool sys_page = true;
			bool modified_page = false;
			if (title == _("General")) {
				std::initializer_list<const char*> optional_keys{ "extruders_count", "bed_shape" };
				for (auto &opt_key : optional_keys) {
					get_sys_and_mod_flags(opt_key, sys_page, modified_page);
				}
			}
			if (title == _("Dependencies")) {
				if (m_type == Slic3r::Preset::TYPE_PRINTER) {
					sys_page = m_presets->get_selected_preset_parent() != nullptr;
					modified_page = false;
				} else {
					if (m_type == Slic3r::Preset::TYPE_FILAMENT || m_type == Slic3r::Preset::TYPE_SLA_MATERIAL)
						get_sys_and_mod_flags("compatible_prints", sys_page, modified_page);
					get_sys_and_mod_flags("compatible_printers", sys_page, modified_page);
				}
			}
			for (auto group : page->m_optgroups)
			{
				if (!sys_page && modified_page)
					break;
				for (t_opt_map::iterator it = group->m_opt_map.begin(); it != group->m_opt_map.end(); ++it) {
					const std::string& opt_key = it->first;
					get_sys_and_mod_flags(opt_key, sys_page, modified_page);
				}
			}

			const wxColor *clr = sys_page		?	(m_is_default_preset ? &m_default_text_clr : &m_sys_label_clr) :
								 modified_page	?	&m_modified_label_clr : 
													&m_default_text_clr;

			if (page->set_item_colour(clr))
				m_treectrl->SetItemTextColour(cur_item, *clr);

			page->m_is_nonsys_values = !sys_page;
			page->m_is_modified_values = modified_page;

			if (selection == title) {
				m_is_nonsys_values = page->m_is_nonsys_values;
				m_is_modified_values = page->m_is_modified_values;
			}
			break;
		}
        auto next_item = m_treectrl->GetNextVisible(cur_item);
        cur_item = next_item;
	}
	update_undo_buttons();
}

void Tab::update_undo_buttons()
{
	m_undo_btn->        SetBitmap_(m_is_modified_values ? m_bmp_value_revert: m_bmp_white_bullet);
	m_undo_to_sys_btn-> SetBitmap_(m_is_nonsys_values   ? *m_bmp_non_system : m_bmp_value_lock);

	m_undo_btn->SetToolTip(m_is_modified_values ? m_ttg_value_revert : m_ttg_white_bullet);
	m_undo_to_sys_btn->SetToolTip(m_is_nonsys_values ? *m_ttg_non_system : m_ttg_value_lock);
}

void Tab::on_roll_back_value(const bool to_sys /*= true*/)
{
	int os;
	if (to_sys)	{
		if (!m_is_nonsys_values) return;
		os = osSystemValue;
	}
	else {
		if (!m_is_modified_values) return;
		os = osInitValue;
	}

	m_postpone_update_ui = true;

	auto selection = m_treectrl->GetItemText(m_treectrl->GetSelection());
	for (auto page : m_pages)
		if (page->title() == selection)	{
			for (auto group : page->m_optgroups) {
				if (group->title == _("Capabilities")) {
					if ((m_options_list["extruders_count"] & os) == 0)
						to_sys ? group->back_to_sys_value("extruders_count") : group->back_to_initial_value("extruders_count");
				}
				if (group->title == _("Size and coordinates")) {
					if ((m_options_list["bed_shape"] & os) == 0) {
						to_sys ? group->back_to_sys_value("bed_shape") : group->back_to_initial_value("bed_shape");
						load_key_value("bed_shape", true/*some value*/, true);
					}

				}
				if (group->title == _("Profile dependencies")) {
					if (m_type != Slic3r::Preset::TYPE_PRINTER && (m_options_list["compatible_printers"] & os) == 0) {
						to_sys ? group->back_to_sys_value("compatible_printers") : group->back_to_initial_value("compatible_printers");
						load_key_value("compatible_printers", true/*some value*/, true);

						bool is_empty = m_config->option<ConfigOptionStrings>("compatible_printers")->values.empty();
						m_compatible_printers.checkbox->SetValue(is_empty);
						is_empty ? m_compatible_printers.btn->Disable() : m_compatible_printers.btn->Enable();
					}
					if ((m_type == Slic3r::Preset::TYPE_PRINT || m_type == Slic3r::Preset::TYPE_SLA_PRINT) && (m_options_list["compatible_prints"] & os) == 0) {
						to_sys ? group->back_to_sys_value("compatible_prints") : group->back_to_initial_value("compatible_prints");
						load_key_value("compatible_prints", true/*some value*/, true);

						bool is_empty = m_config->option<ConfigOptionStrings>("compatible_prints")->values.empty();
						m_compatible_prints.checkbox->SetValue(is_empty);
						is_empty ? m_compatible_prints.btn->Disable() : m_compatible_prints.btn->Enable();
					}
				}
				for (auto kvp : group->m_opt_map) {
					const std::string& opt_key = kvp.first;
					if ((m_options_list[opt_key] & os) == 0)
						to_sys ? group->back_to_sys_value(opt_key) : group->back_to_initial_value(opt_key);
				}
			}
			break;
		}

	m_postpone_update_ui = false;
	update_changed_ui();
}

// Update the combo box label of the selected preset based on its "dirty" state,
// comparing the selected preset config with $self->{config}.
void Tab::update_dirty()
{
	m_presets->update_dirty_ui(m_presets_choice);
	on_presets_changed();	
	update_changed_ui();
}

void Tab::update_tab_ui()
{
	m_selected_preset_item = m_presets->update_tab_ui(m_presets_choice, m_show_incompatible_presets, m_em_unit);
}

// Load a provied DynamicConfig into the tab, modifying the active preset.
// This could be used for example by setting a Wipe Tower position by interactive manipulation in the 3D view.
void Tab::load_config(const DynamicPrintConfig& config)
{
	bool modified = 0;
	for(auto opt_key : m_config->diff(config)) {
		m_config->set_key_value(opt_key, config.option(opt_key)->clone());
		modified = 1;
	}
	if (modified) {
		update_dirty();
		//# Initialize UI components with the config values.
		reload_config();
		update();
	}
}

// Reload current $self->{config} (aka $self->{presets}->edited_preset->config) into the UI fields.
void Tab::reload_config()
{
//	Freeze();
	for (auto page : m_pages)
		page->reload_config();
// 	Thaw();
}

void Tab::update_mode()
{
    m_mode = wxGetApp().get_mode();

    // update mode for ModeSizer
    m_mode_sizer->SetMode(m_mode);

    update_visibility();
}

void Tab::update_visibility()
{
    Freeze(); // There is needed Freeze/Thaw to avoid a flashing after Show/Layout

	for (auto page : m_pages)
        page->update_visibility(m_mode);
    update_page_tree_visibility();

    Layout();
	Thaw();

    update_changed_tree_ui();
}

void Tab::msw_rescale()
{
    m_em_unit = wxGetApp().em_unit();

    m_mode_sizer->msw_rescale();

    m_presets_choice->SetSize(35 * m_em_unit, -1);
    m_treectrl->SetMinSize(wxSize(20 * m_em_unit, -1));

    update_tab_ui();

    // rescale buttons and cached bitmaps
    for (const auto btn : m_scaled_buttons)
        btn->msw_rescale();
    for (const auto bmp : m_scaled_bitmaps)
        bmp->msw_rescale();
    for (ScalableBitmap& bmp : m_mode_bitmap_cache)
        bmp.msw_rescale();

    // rescale icons for tree_ctrl
    for (ScalableBitmap& bmp : m_scaled_icons_list)
        bmp.msw_rescale();
    // recreate and set new ImageList for tree_ctrl
    m_icons->RemoveAll();
    m_icons = new wxImageList(m_scaled_icons_list.front().bmp().GetWidth(), m_scaled_icons_list.front().bmp().GetHeight());
    for (ScalableBitmap& bmp : m_scaled_icons_list)
        m_icons->Add(bmp.bmp());
    m_treectrl->AssignImageList(m_icons);

    // rescale options_groups
    for (auto page : m_pages)
        page->msw_rescale();

    Layout();
}

Field* Tab::get_field(const t_config_option_key& opt_key, int opt_index/* = -1*/) const
{
	Field* field = nullptr;
	for (auto page : m_pages) {
		field = page->get_field(opt_key, opt_index);
		if (field != nullptr)
			return field;
	}
	return field;
}

// Set a key/value pair on this page. Return true if the value has been modified.
// Currently used for distributing extruders_count over preset pages of Slic3r::GUI::Tab::Printer
// after a preset is loaded.
bool Tab::set_value(const t_config_option_key& opt_key, const boost::any& value) {
	bool changed = false;
	for(auto page: m_pages) {
		if (page->set_value(opt_key, value))
		changed = true;
	}
	return changed;
}

// To be called by custom widgets, load a value into a config,
// update the preset selection boxes (the dirty flags)
// If value is saved before calling this function, put saved_value = true,
// and value can be some random value because in this case it will not been used
void Tab::load_key_value(const std::string& opt_key, const boost::any& value, bool saved_value /*= false*/)
{
	if (!saved_value) change_opt_value(*m_config, opt_key, value);
	// Mark the print & filament enabled if they are compatible with the currently selected preset.
	if (opt_key == "compatible_printers" || opt_key == "compatible_prints") {
		// Don't select another profile if this profile happens to become incompatible.
		m_preset_bundle->update_compatible(false);
	}
	m_presets->update_dirty_ui(m_presets_choice);
	on_presets_changed();
	update();
}

static wxString support_combo_value_for_config(const DynamicPrintConfig &config, bool is_fff)
{
    const std::string support         = is_fff ? "support_material"                 : "supports_enable";
    const std::string buildplate_only = is_fff ? "support_material_buildplate_only" : "support_buildplate_only";
	return
		! config.opt_bool(support) ?
        	_("None") :
			(is_fff && !config.opt_bool("support_material_auto")) ?
				_("For support enforcers only") :
                (config.opt_bool(buildplate_only) ? _("Support on build plate only") :
				                                    _("Everywhere"));
}

void Tab::on_value_change(const std::string& opt_key, const boost::any& value)
{
	if (wxGetApp().plater() == nullptr) {
		return;
	}

    const bool is_fff = supports_printer_technology(ptFFF);
	ConfigOptionsGroup* og_freq_chng_params = wxGetApp().sidebar().og_freq_chng_params(is_fff);
    if (opt_key == "fill_density" || opt_key == "pad_enable")
	{
        boost::any val = og_freq_chng_params->get_config_value(*m_config, opt_key);
        og_freq_chng_params->set_value(opt_key, val);
	}

	if (is_fff ?
			(opt_key == "support_material" || opt_key == "support_material_auto" || opt_key == "support_material_buildplate_only") :
        	(opt_key == "supports_enable"  || opt_key == "support_buildplate_only"))
		og_freq_chng_params->set_value("support", support_combo_value_for_config(*m_config, is_fff));

	if (opt_key == "brim_width")
	{
		bool val = m_config->opt_float("brim_width") > 0.0 ? true : false;
        og_freq_chng_params->set_value("brim", val);
	}

    if (opt_key == "wipe_tower" || opt_key == "single_extruder_multi_material" || opt_key == "extruders_count" )
        update_wiping_button_visibility();

    if (opt_key == "extruders_count")
        wxGetApp().plater()->on_extruders_change(boost::any_cast<size_t>(value));

	update();
}

// Show/hide the 'purging volumes' button
void Tab::update_wiping_button_visibility() {
    if (m_preset_bundle->printers.get_selected_preset().printer_technology() == ptSLA)
        return; // ys_FIXME
    bool wipe_tower_enabled = dynamic_cast<ConfigOptionBool*>(  (m_preset_bundle->prints.get_edited_preset().config  ).option("wipe_tower"))->value;
    bool multiple_extruders = dynamic_cast<ConfigOptionFloats*>((m_preset_bundle->printers.get_edited_preset().config).option("nozzle_diameter"))->values.size() > 1;
    bool single_extruder_mm = dynamic_cast<ConfigOptionBool*>(  (m_preset_bundle->printers.get_edited_preset().config).option("single_extruder_multi_material"))->value;

    auto wiping_dialog_button = wxGetApp().sidebar().get_wiping_dialog_button();
    if (wiping_dialog_button) {
        wiping_dialog_button->Show(wipe_tower_enabled && multiple_extruders && single_extruder_mm);
        wiping_dialog_button->GetParent()->Layout();
    }
}


// Call a callback to update the selection of presets on the platter:
// To update the content of the selection boxes,
// to update the filament colors of the selection boxes,
// to update the "dirty" flags of the selection boxes,
// to update number of "filament" selection boxes when the number of extruders change.
void Tab::on_presets_changed()
{
	if (wxGetApp().plater() == nullptr) {
		return;
	}

    // Instead of PostEvent (EVT_TAB_PRESETS_CHANGED) just call update_presets
    wxGetApp().plater()->sidebar().update_presets(m_type);
	update_preset_description_line();

    // Printer selected at the Printer tab, update "compatible" marks at the print and filament selectors.
    for (auto t: m_dependent_tabs)
    {
        // If the printer tells us that the print or filament/sla_material preset has been switched or invalidated,
        // refresh the print or filament/sla_material tab page.
        wxGetApp().get_tab(t)->load_current_preset();
    }
    // clear m_dependent_tabs after first update from select_preset()
    // to avoid needless preset loading from update() function
    m_dependent_tabs.clear();
}

void Tab::update_preset_description_line()
{
	const Preset* parent = m_presets->get_selected_preset_parent();
	const Preset& preset = m_presets->get_edited_preset();
			
	wxString description_line = preset.is_default ?
		_(L("It's a default preset.")) : preset.is_system ?
		_(L("It's a system preset.")) : 
		wxString::Format(_(L("Current preset is inherited from %s")), (parent == nullptr ? 
													_(L("default preset"))+"." : 
													":\n\t" + parent->name));
	
	if (preset.is_default || preset.is_system)
		description_line += "\n\t" + _(L("It can't be deleted or modified.")) + 
							"\n\t" + _(L("Any modifications should be saved as a new preset inherited from this one.")) + 
							"\n\t" + _(L("To do that please specify a new name for the preset."));
	
	if (parent && parent->vendor)
	{
		description_line += "\n\n" + _(L("Additional information:")) + "\n";
		description_line += "\t" + _(L("vendor")) + ": " + (m_type == Slic3r::Preset::TYPE_PRINTER ? "\n\t\t" : "") + parent->vendor->name +
							", ver: " + parent->vendor->config_version.to_string();
		if (m_type == Slic3r::Preset::TYPE_PRINTER) {
			const std::string &printer_model = preset.config.opt_string("printer_model");
			if (! printer_model.empty())
				description_line += "\n\n\t" + _(L("printer model")) + ": \n\t\t" + printer_model;
			switch (preset.printer_technology()) {
			case ptFFF:
			{
				//FIXME add prefered_sla_material_profile for SLA
				const std::string              &default_print_profile = preset.config.opt_string("default_print_profile");
				const std::vector<std::string> &default_filament_profiles = preset.config.option<ConfigOptionStrings>("default_filament_profile")->values;
				if (!default_print_profile.empty())
					description_line += "\n\n\t" + _(L("default print profile")) + ": \n\t\t" + default_print_profile;
				if (!default_filament_profiles.empty())
				{
					description_line += "\n\n\t" + _(L("default filament profile")) + ": \n\t\t";
					for (auto& profile : default_filament_profiles) {
						if (&profile != &*default_filament_profiles.begin())
							description_line += ", ";
						description_line += profile;
					}
				}
				break;
			}
			case ptSLA:
			{
				//FIXME add prefered_sla_material_profile for SLA
				const std::string &default_sla_material_profile = preset.config.opt_string("default_sla_material_profile");
				if (!default_sla_material_profile.empty())
					description_line += "\n\n\t" + _(L("default SLA material profile")) + ": \n\t\t" + default_sla_material_profile;

				const std::string &default_sla_print_profile = preset.config.opt_string("default_sla_print_profile");
				if (!default_sla_print_profile.empty())
					description_line += "\n\n\t" + _(L("default SLA print profile")) + ": \n\t\t" + default_sla_print_profile;
				break;
			}
			}
		}
	}

	m_parent_preset_description_line->SetText(description_line, false);
}

void Tab::update_frequently_changed_parameters()
{
	const bool is_fff = supports_printer_technology(ptFFF);
	auto og_freq_chng_params = wxGetApp().sidebar().og_freq_chng_params(is_fff);
    if (!og_freq_chng_params) return;

	og_freq_chng_params->set_value("support", support_combo_value_for_config(*m_config, is_fff));

    const std::string updated_value_key = is_fff ? "fill_density" : "pad_enable";

    const boost::any val = og_freq_chng_params->get_config_value(*m_config, updated_value_key);
    og_freq_chng_params->set_value(updated_value_key, val);

    if (is_fff)
    {
        og_freq_chng_params->set_value("brim", bool(m_config->opt_float("brim_width") > 0.0));
        update_wiping_button_visibility();
    }
}

void TabPrint::build()
{
	m_presets = &m_preset_bundle->prints;
	load_initial_data();

	auto page = add_options_page(_(L("Layers and perimeters")), "layers");
		auto optgroup = page->new_optgroup(_(L("Layer height")));
		optgroup->append_single_option_line("layer_height");
		optgroup->append_single_option_line("first_layer_height");

		optgroup = page->new_optgroup(_(L("Vertical shells")));
		optgroup->append_single_option_line("perimeters");
		optgroup->append_single_option_line("spiral_vase");

		Line line { "", "" };
		line.full_width = 1;
		line.widget = [this](wxWindow* parent) {
			return description_line_widget(parent, &m_recommended_thin_wall_thickness_description_line);
		};
		optgroup->append_line(line);

		optgroup = page->new_optgroup(_(L("Horizontal shells")));
		line = { _(L("Solid layers")), "" };
		line.append_option(optgroup->get_option("top_solid_layers"));
		line.append_option(optgroup->get_option("bottom_solid_layers"));
		optgroup->append_line(line);

		optgroup = page->new_optgroup(_(L("Quality (slower slicing)")));
		optgroup->append_single_option_line("extra_perimeters");
		optgroup->append_single_option_line("ensure_vertical_shell_thickness");
		optgroup->append_single_option_line("avoid_crossing_perimeters");
		optgroup->append_single_option_line("thin_walls");
		optgroup->append_single_option_line("overhangs");

		optgroup = page->new_optgroup(_(L("Advanced")));
		optgroup->append_single_option_line("seam_position");
		optgroup->append_single_option_line("external_perimeters_first");

	page = add_options_page(_(L("Infill")), "infill");
		optgroup = page->new_optgroup(_(L("Infill")));
		optgroup->append_single_option_line("fill_density");
		optgroup->append_single_option_line("fill_pattern");
		optgroup->append_single_option_line("top_fill_pattern");
		optgroup->append_single_option_line("bottom_fill_pattern");

		optgroup = page->new_optgroup(_(L("Reducing printing time")));
		optgroup->append_single_option_line("infill_every_layers");
		optgroup->append_single_option_line("infill_only_where_needed");

		optgroup = page->new_optgroup(_(L("Advanced")));
		optgroup->append_single_option_line("solid_infill_every_layers");
		optgroup->append_single_option_line("fill_angle");
		optgroup->append_single_option_line("solid_infill_below_area");
		optgroup->append_single_option_line("bridge_angle");
		optgroup->append_single_option_line("only_retract_when_crossing_perimeters");
		optgroup->append_single_option_line("infill_first");

	page = add_options_page(_(L("Skirt and brim")), "skirt+brim");
		optgroup = page->new_optgroup(_(L("Skirt")));
		optgroup->append_single_option_line("skirts");
		optgroup->append_single_option_line("skirt_distance");
		optgroup->append_single_option_line("skirt_height");
		optgroup->append_single_option_line("min_skirt_length");

		optgroup = page->new_optgroup(_(L("Brim")));
		optgroup->append_single_option_line("brim_width");

	page = add_options_page(_(L("Support material")), "support");
		optgroup = page->new_optgroup(_(L("Support material")));
		optgroup->append_single_option_line("support_material");
		optgroup->append_single_option_line("support_material_auto");
		optgroup->append_single_option_line("support_material_threshold");
		optgroup->append_single_option_line("support_material_enforce_layers");

		optgroup = page->new_optgroup(_(L("Raft")));
		optgroup->append_single_option_line("raft_layers");
//		# optgroup->append_single_option_line(get_option_("raft_contact_distance");

		optgroup = page->new_optgroup(_(L("Options for support material and raft")));
		optgroup->append_single_option_line("support_material_contact_distance");
		optgroup->append_single_option_line("support_material_pattern");
		optgroup->append_single_option_line("support_material_with_sheath");
		optgroup->append_single_option_line("support_material_spacing");
		optgroup->append_single_option_line("support_material_angle");
		optgroup->append_single_option_line("support_material_interface_layers");
		optgroup->append_single_option_line("support_material_interface_spacing");
		optgroup->append_single_option_line("support_material_interface_contact_loops");
		optgroup->append_single_option_line("support_material_buildplate_only");
		optgroup->append_single_option_line("support_material_xy_spacing");
		optgroup->append_single_option_line("dont_support_bridges");
		optgroup->append_single_option_line("support_material_synchronize_layers");

	page = add_options_page(_(L("Speed")), "time");
		optgroup = page->new_optgroup(_(L("Speed for print moves")));
		optgroup->append_single_option_line("perimeter_speed");
		optgroup->append_single_option_line("small_perimeter_speed");
		optgroup->append_single_option_line("external_perimeter_speed");
		optgroup->append_single_option_line("infill_speed");
		optgroup->append_single_option_line("solid_infill_speed");
		optgroup->append_single_option_line("top_solid_infill_speed");
		optgroup->append_single_option_line("support_material_speed");
		optgroup->append_single_option_line("support_material_interface_speed");
		optgroup->append_single_option_line("bridge_speed");
		optgroup->append_single_option_line("gap_fill_speed");

		optgroup = page->new_optgroup(_(L("Speed for non-print moves")));
		optgroup->append_single_option_line("travel_speed");

		optgroup = page->new_optgroup(_(L("Modifiers")));
		optgroup->append_single_option_line("first_layer_speed");

		optgroup = page->new_optgroup(_(L("Acceleration control (advanced)")));
		optgroup->append_single_option_line("perimeter_acceleration");
		optgroup->append_single_option_line("infill_acceleration");
		optgroup->append_single_option_line("bridge_acceleration");
		optgroup->append_single_option_line("first_layer_acceleration");
		optgroup->append_single_option_line("default_acceleration");

		optgroup = page->new_optgroup(_(L("Autospeed (advanced)")));
		optgroup->append_single_option_line("max_print_speed");
		optgroup->append_single_option_line("max_volumetric_speed");
#ifdef HAS_PRESSURE_EQUALIZER
		optgroup->append_single_option_line("max_volumetric_extrusion_rate_slope_positive");
		optgroup->append_single_option_line("max_volumetric_extrusion_rate_slope_negative");
#endif /* HAS_PRESSURE_EQUALIZER */

	page = add_options_page(_(L("Multiple Extruders")), "funnel");
		optgroup = page->new_optgroup(_(L("Extruders")));
		optgroup->append_single_option_line("perimeter_extruder");
		optgroup->append_single_option_line("infill_extruder");
		optgroup->append_single_option_line("solid_infill_extruder");
		optgroup->append_single_option_line("support_material_extruder");
		optgroup->append_single_option_line("support_material_interface_extruder");

		optgroup = page->new_optgroup(_(L("Ooze prevention")));
		optgroup->append_single_option_line("ooze_prevention");
		optgroup->append_single_option_line("standby_temperature_delta");

		optgroup = page->new_optgroup(_(L("Wipe tower")));
		optgroup->append_single_option_line("wipe_tower");
		optgroup->append_single_option_line("wipe_tower_x");
		optgroup->append_single_option_line("wipe_tower_y");
		optgroup->append_single_option_line("wipe_tower_width");
		optgroup->append_single_option_line("wipe_tower_rotation_angle");
        optgroup->append_single_option_line("wipe_tower_bridging");
        optgroup->append_single_option_line("single_extruder_multi_material_priming");

		optgroup = page->new_optgroup(_(L("Advanced")));
		optgroup->append_single_option_line("interface_shells");

	page = add_options_page(_(L("Advanced")), "wrench");
		optgroup = page->new_optgroup(_(L("Extrusion width")));
		optgroup->append_single_option_line("extrusion_width");
		optgroup->append_single_option_line("first_layer_extrusion_width");
		optgroup->append_single_option_line("perimeter_extrusion_width");
		optgroup->append_single_option_line("external_perimeter_extrusion_width");
		optgroup->append_single_option_line("infill_extrusion_width");
		optgroup->append_single_option_line("solid_infill_extrusion_width");
		optgroup->append_single_option_line("top_infill_extrusion_width");
		optgroup->append_single_option_line("support_material_extrusion_width");

		optgroup = page->new_optgroup(_(L("Overlap")));
		optgroup->append_single_option_line("infill_overlap");

		optgroup = page->new_optgroup(_(L("Flow")));
		optgroup->append_single_option_line("bridge_flow_ratio");

		optgroup = page->new_optgroup(_(L("Slicing")));
		optgroup->append_single_option_line("slice_closing_radius");
		optgroup->append_single_option_line("resolution");
		optgroup->append_single_option_line("xy_size_compensation");
		optgroup->append_single_option_line("elefant_foot_compensation");

		optgroup = page->new_optgroup(_(L("Other")));
		optgroup->append_single_option_line("clip_multipart_objects");

	page = add_options_page(_(L("Output options")), "output+page_white");
		optgroup = page->new_optgroup(_(L("Sequential printing")));
		optgroup->append_single_option_line("complete_objects");
		line = { _(L("Extruder clearance (mm)")), "" };
		Option option = optgroup->get_option("extruder_clearance_radius");
		option.opt.width = 6;
		line.append_option(option);
		option = optgroup->get_option("extruder_clearance_height");
		option.opt.width = 6;
		line.append_option(option);
		optgroup->append_line(line);

		optgroup = page->new_optgroup(_(L("Output file")));
		optgroup->append_single_option_line("gcode_comments");
		optgroup->append_single_option_line("gcode_label_objects");
		option = optgroup->get_option("output_filename_format");
		option.opt.full_width = true;
		optgroup->append_single_option_line(option);

		optgroup = page->new_optgroup(_(L("Post-processing scripts")), 0);	
		option = optgroup->get_option("post_process");
		option.opt.full_width = true;
        option.opt.height = 5;//50;
		optgroup->append_single_option_line(option);

	page = add_options_page(_(L("Notes")), "note.png");
		optgroup = page->new_optgroup(_(L("Notes")), 0);						
		option = optgroup->get_option("notes");
		option.opt.full_width = true;
        option.opt.height = 25;//250;
		optgroup->append_single_option_line(option);

	page = add_options_page(_(L("Dependencies")), "wrench.png");
		optgroup = page->new_optgroup(_(L("Profile dependencies")));
        line = optgroup->create_single_option_line("compatible_printers");
        line.widget = [this](wxWindow* parent) {
			return compatible_widget_create(parent, m_compatible_printers);
		};
		optgroup->append_line(line, &m_colored_Label);
		option = optgroup->get_option("compatible_printers_condition");
		option.opt.full_width = true;
		optgroup->append_single_option_line(option);

		line = Line{ "", "" };
		line.full_width = 1;
		line.widget = [this](wxWindow* parent) {
			return description_line_widget(parent, &m_parent_preset_description_line);
		};
		optgroup->append_line(line);
}

// Reload current config (aka presets->edited_preset->config) into the UI fields.
void TabPrint::reload_config()
{
	this->compatible_widget_reload(m_compatible_printers);
	Tab::reload_config();
}

void TabPrint::update()
{
    if (m_preset_bundle->printers.get_selected_preset().printer_technology() == ptSLA)
        return; // ys_FIXME

    // #ys_FIXME_to_delete
    //! Temporary workaround for the correct updates of the TextCtrl (like "layer_height"):
    // KillFocus() for the wxSpinCtrl use CallAfter function. So,
    // to except the duplicate call of the update() after dialog->ShowModal(),
    // let check if this process is already started.
    if (is_msg_dlg_already_exist)
        return;

    m_update_cnt++;
//	Freeze();

    // layer_height shouldn't be equal to zero
    if (m_config->opt_float("layer_height") < EPSILON)
    {
        const wxString msg_text = _(L("Zero layer height is not valid.\n\nThe layer height will be reset to 0.01."));
        auto dialog = new wxMessageDialog(parent(), msg_text, _(L("Layer height")), wxICON_WARNING | wxOK);
        DynamicPrintConfig new_conf = *m_config;
        is_msg_dlg_already_exist = true;
        dialog->ShowModal();
        new_conf.set_key_value("layer_height", new ConfigOptionFloat(0.01));
        load_config(new_conf);
        is_msg_dlg_already_exist = false;
    }

    if (fabs(m_config->option<ConfigOptionFloatOrPercent>("first_layer_height")->value - 0) < EPSILON)
    {
        const wxString msg_text = _(L("Zero first layer height is not valid.\n\nThe first layer height will be reset to 0.01."));
        auto dialog = new wxMessageDialog(parent(), msg_text, _(L("First layer height")), wxICON_WARNING | wxOK);
        DynamicPrintConfig new_conf = *m_config;
        is_msg_dlg_already_exist = true;
        dialog->ShowModal();
        new_conf.set_key_value("first_layer_height", new ConfigOptionFloatOrPercent(0.01, false));
        load_config(new_conf);
        is_msg_dlg_already_exist = false;
    }

	double fill_density = m_config->option<ConfigOptionPercent>("fill_density")->value;

	if (m_config->opt_bool("spiral_vase") &&
		!(m_config->opt_int("perimeters") == 1 && m_config->opt_int("top_solid_layers") == 0 &&
		fill_density == 0)) {
		wxString msg_text = _(L("The Spiral Vase mode requires:\n"
			"- one perimeter\n"
			"- no top solid layers\n"
			"- 0% fill density\n"
			"- no support material\n"
			"- no ensure_vertical_shell_thickness\n"
			"\nShall I adjust those settings in order to enable Spiral Vase?"));
		auto dialog = new wxMessageDialog(parent(), msg_text, _(L("Spiral Vase")), wxICON_WARNING | wxYES | wxNO);
		DynamicPrintConfig new_conf = *m_config;
		if (dialog->ShowModal() == wxID_YES) {
			new_conf.set_key_value("perimeters", new ConfigOptionInt(1));
			new_conf.set_key_value("top_solid_layers", new ConfigOptionInt(0));
			new_conf.set_key_value("fill_density", new ConfigOptionPercent(0));
			new_conf.set_key_value("support_material", new ConfigOptionBool(false));
			new_conf.set_key_value("support_material_enforce_layers", new ConfigOptionInt(0));
			new_conf.set_key_value("ensure_vertical_shell_thickness", new ConfigOptionBool(false));
			fill_density = 0;
		}
		else {
			new_conf.set_key_value("spiral_vase", new ConfigOptionBool(false));
		}
		load_config(new_conf);
		on_value_change("fill_density", fill_density);
	}

	if (m_config->opt_bool("wipe_tower") && m_config->opt_bool("support_material") &&
		m_config->opt_float("support_material_contact_distance") > 0. &&
		(m_config->opt_int("support_material_extruder") != 0 || m_config->opt_int("support_material_interface_extruder") != 0)) {
		wxString msg_text = _(L("The Wipe Tower currently supports the non-soluble supports only\n"
			"if they are printed with the current extruder without triggering a tool change.\n"
			"(both support_material_extruder and support_material_interface_extruder need to be set to 0).\n"
			"\nShall I adjust those settings in order to enable the Wipe Tower?"));
		auto dialog = new wxMessageDialog(parent(), msg_text, _(L("Wipe Tower")), wxICON_WARNING | wxYES | wxNO);
		DynamicPrintConfig new_conf = *m_config;
		if (dialog->ShowModal() == wxID_YES) {
			new_conf.set_key_value("support_material_extruder", new ConfigOptionInt(0));
			new_conf.set_key_value("support_material_interface_extruder", new ConfigOptionInt(0));
		}
		else
			new_conf.set_key_value("wipe_tower", new ConfigOptionBool(false));
		load_config(new_conf);
	}

	if (m_config->opt_bool("wipe_tower") && m_config->opt_bool("support_material") &&
		m_config->opt_float("support_material_contact_distance") == 0 &&
		!m_config->opt_bool("support_material_synchronize_layers")) {
		wxString msg_text = _(L("For the Wipe Tower to work with the soluble supports, the support layers\n"
			"need to be synchronized with the object layers.\n"
			"\nShall I synchronize support layers in order to enable the Wipe Tower?"));
		auto dialog = new wxMessageDialog(parent(), msg_text, _(L("Wipe Tower")), wxICON_WARNING | wxYES | wxNO);
		DynamicPrintConfig new_conf = *m_config;
		if (dialog->ShowModal() == wxID_YES) {
			new_conf.set_key_value("support_material_synchronize_layers", new ConfigOptionBool(true));
		}
		else
			new_conf.set_key_value("wipe_tower", new ConfigOptionBool(false));
		load_config(new_conf);
	}

	if (m_config->opt_bool("support_material")) {
		// Ask only once.
		if (!m_support_material_overhangs_queried) {
			m_support_material_overhangs_queried = true;
			if (!m_config->opt_bool("overhangs")/* != 1*/) {
				wxString msg_text = _(L("Supports work better, if the following feature is enabled:\n"
					"- Detect bridging perimeters\n"
					"\nShall I adjust those settings for supports?"));
				auto dialog = new wxMessageDialog(parent(), msg_text, _(L("Support Generator")), wxICON_WARNING | wxYES | wxNO | wxCANCEL);
				DynamicPrintConfig new_conf = *m_config;
				auto answer = dialog->ShowModal();
				if (answer == wxID_YES) {
					// Enable "detect bridging perimeters".
					new_conf.set_key_value("overhangs", new ConfigOptionBool(true));
				} else if (answer == wxID_NO) {
					// Do nothing, leave supports on and "detect bridging perimeters" off.
				} else if (answer == wxID_CANCEL) {
					// Disable supports.
					new_conf.set_key_value("support_material", new ConfigOptionBool(false));
					m_support_material_overhangs_queried = false;
				}
				load_config(new_conf);
			}
		}
	}
	else {
		m_support_material_overhangs_queried = false;
	}

	if (m_config->option<ConfigOptionPercent>("fill_density")->value == 100) {
		auto fill_pattern = m_config->option<ConfigOptionEnum<InfillPattern>>("fill_pattern")->value;
		std::string str_fill_pattern = "";
		t_config_enum_values map_names = m_config->option<ConfigOptionEnum<InfillPattern>>("fill_pattern")->get_enum_values();
		for (auto it : map_names) {
			if (fill_pattern == it.second) {
				str_fill_pattern = it.first;
				break;
			}
		}
		if (!str_fill_pattern.empty()) {
			const std::vector<std::string> &external_fill_pattern = m_config->def()->get("top_fill_pattern")->enum_values;
			bool correct_100p_fill = false;
			for (const std::string &fill : external_fill_pattern)
			{
				if (str_fill_pattern == fill)
					correct_100p_fill = true;
			}
			// get fill_pattern name from enum_labels for using this one at dialog_msg
			str_fill_pattern = _utf8(m_config->def()->get("fill_pattern")->enum_labels[fill_pattern]);
			if (!correct_100p_fill) {
				wxString msg_text = GUI::from_u8((boost::format(_utf8(L("The %1% infill pattern is not supposed to work at 100%% density.\n\n"
					                                           "Shall I switch to rectilinear fill pattern?"))) % str_fill_pattern).str());
				auto dialog = new wxMessageDialog(parent(), msg_text, _(L("Infill")), wxICON_WARNING | wxYES | wxNO);
				DynamicPrintConfig new_conf = *m_config;
				if (dialog->ShowModal() == wxID_YES) {
					new_conf.set_key_value("fill_pattern", new ConfigOptionEnum<InfillPattern>(ipRectilinear));
					fill_density = 100;
				}
				else
					fill_density = m_presets->get_selected_preset().config.option<ConfigOptionPercent>("fill_density")->value;
				new_conf.set_key_value("fill_density", new ConfigOptionPercent(fill_density));
				load_config(new_conf);
				on_value_change("fill_density", fill_density);
			}
		}
	}

	bool have_perimeters = m_config->opt_int("perimeters") > 0;
	for (auto el : {"extra_perimeters", "ensure_vertical_shell_thickness", "thin_walls", "overhangs",
					"seam_position", "external_perimeters_first", "external_perimeter_extrusion_width",
					"perimeter_speed", "small_perimeter_speed", "external_perimeter_speed" })
		get_field(el)->toggle(have_perimeters);

	bool have_infill = m_config->option<ConfigOptionPercent>("fill_density")->value > 0;
	// infill_extruder uses the same logic as in Print::extruders()
	for (auto el : {"fill_pattern", "infill_every_layers", "infill_only_where_needed",
					"solid_infill_every_layers", "solid_infill_below_area", "infill_extruder" })
		get_field(el)->toggle(have_infill);

	bool have_solid_infill = m_config->opt_int("top_solid_layers") > 0 || m_config->opt_int("bottom_solid_layers") > 0;
	// solid_infill_extruder uses the same logic as in Print::extruders()
	for (auto el : {"top_fill_pattern", "bottom_fill_pattern", "infill_first", "solid_infill_extruder",
					"solid_infill_extrusion_width", "solid_infill_speed" })
		get_field(el)->toggle(have_solid_infill);

	for (auto el : {"fill_angle", "bridge_angle", "infill_extrusion_width",
					"infill_speed", "bridge_speed" })
		get_field(el)->toggle(have_infill || have_solid_infill);

	get_field("gap_fill_speed")->toggle(have_perimeters && have_infill);

	bool have_top_solid_infill = m_config->opt_int("top_solid_layers") > 0;
	for (auto el : { "top_infill_extrusion_width", "top_solid_infill_speed" })
		get_field(el)->toggle(have_top_solid_infill);

	bool have_default_acceleration = m_config->opt_float("default_acceleration") > 0;
	for (auto el : {"perimeter_acceleration", "infill_acceleration",
					"bridge_acceleration", "first_layer_acceleration" })
		get_field(el)->toggle(have_default_acceleration);

	bool have_skirt = m_config->opt_int("skirts") > 0 || m_config->opt_float("min_skirt_length") > 0;
	for (auto el : { "skirt_distance", "skirt_height" })
		get_field(el)->toggle(have_skirt);

	bool have_brim = m_config->opt_float("brim_width") > 0;
	// perimeter_extruder uses the same logic as in Print::extruders()
	get_field("perimeter_extruder")->toggle(have_perimeters || have_brim);

	bool have_raft = m_config->opt_int("raft_layers") > 0;
	bool have_support_material = m_config->opt_bool("support_material") || have_raft;
	bool have_support_material_auto = have_support_material && m_config->opt_bool("support_material_auto");
	bool have_support_interface = m_config->opt_int("support_material_interface_layers") > 0;
	bool have_support_soluble = have_support_material && m_config->opt_float("support_material_contact_distance") == 0;
	for (auto el : {"support_material_pattern", "support_material_with_sheath",
					"support_material_spacing", "support_material_angle", "support_material_interface_layers",
					"dont_support_bridges", "support_material_extrusion_width", "support_material_contact_distance",
					"support_material_xy_spacing" })
		get_field(el)->toggle(have_support_material);
	get_field("support_material_threshold")->toggle(have_support_material_auto);

	for (auto el : {"support_material_interface_spacing", "support_material_interface_extruder",
					"support_material_interface_speed", "support_material_interface_contact_loops" })
		get_field(el)->toggle(have_support_material && have_support_interface);
	get_field("support_material_synchronize_layers")->toggle(have_support_soluble);

	get_field("perimeter_extrusion_width")->toggle(have_perimeters || have_skirt || have_brim);
	get_field("support_material_extruder")->toggle(have_support_material || have_skirt);
	get_field("support_material_speed")->toggle(have_support_material || have_brim || have_skirt);

	bool have_sequential_printing = m_config->opt_bool("complete_objects");
	for (auto el : { "extruder_clearance_radius", "extruder_clearance_height" })
		get_field(el)->toggle(have_sequential_printing);

	bool have_ooze_prevention = m_config->opt_bool("ooze_prevention");
	get_field("standby_temperature_delta")->toggle(have_ooze_prevention);

	bool have_wipe_tower = m_config->opt_bool("wipe_tower");
	for (auto el : { "wipe_tower_x", "wipe_tower_y", "wipe_tower_width", "wipe_tower_rotation_angle", "wipe_tower_bridging"})
		get_field(el)->toggle(have_wipe_tower);

	m_recommended_thin_wall_thickness_description_line->SetText(
		from_u8(PresetHints::recommended_thin_wall_thickness(*m_preset_bundle)));
    Layout();

//	Thaw();
    m_update_cnt--;

    if (m_update_cnt==0)
        wxGetApp().mainframe->on_config_changed(m_config);
}

void TabPrint::OnActivate()
{
	m_recommended_thin_wall_thickness_description_line->SetText(
		from_u8(PresetHints::recommended_thin_wall_thickness(*m_preset_bundle)));
	Tab::OnActivate();
}

void TabFilament::build()
{
	m_presets = &m_preset_bundle->filaments;
	load_initial_data();

	auto page = add_options_page(_(L("Filament")), "spool.png");
		auto optgroup = page->new_optgroup(_(L("Filament")));
		optgroup->append_single_option_line("filament_colour");
		optgroup->append_single_option_line("filament_diameter");
		optgroup->append_single_option_line("extrusion_multiplier");
		optgroup->append_single_option_line("filament_density");
		optgroup->append_single_option_line("filament_cost");

		optgroup = page->new_optgroup(_(L("Temperature")) + wxString(" °C", wxConvUTF8));
		Line line = { _(L("Extruder")), "" };
		line.append_option(optgroup->get_option("first_layer_temperature"));
		line.append_option(optgroup->get_option("temperature"));
		optgroup->append_line(line);

		line = { _(L("Bed")), "" };
		line.append_option(optgroup->get_option("first_layer_bed_temperature"));
		line.append_option(optgroup->get_option("bed_temperature"));
		optgroup->append_line(line);

	page = add_options_page(_(L("Cooling")), "cooling");
		optgroup = page->new_optgroup(_(L("Enable")));
		optgroup->append_single_option_line("fan_always_on");
		optgroup->append_single_option_line("cooling");

		line = { "", "" };
		line.full_width = 1;
		line.widget = [this](wxWindow* parent) {
			return description_line_widget(parent, &m_cooling_description_line);
		};
		optgroup->append_line(line);

		optgroup = page->new_optgroup(_(L("Fan settings")));
		line = { _(L("Fan speed")), "" };
		line.append_option(optgroup->get_option("min_fan_speed"));
		line.append_option(optgroup->get_option("max_fan_speed"));
		optgroup->append_line(line);

		optgroup->append_single_option_line("bridge_fan_speed");
		optgroup->append_single_option_line("disable_fan_first_layers");

		optgroup = page->new_optgroup(_(L("Cooling thresholds")), 25);
		optgroup->append_single_option_line("fan_below_layer_time");
		optgroup->append_single_option_line("slowdown_below_layer_time");
		optgroup->append_single_option_line("min_print_speed");

	page = add_options_page(_(L("Advanced")), "wrench");
		optgroup = page->new_optgroup(_(L("Filament properties")));
		optgroup->append_single_option_line("filament_type");
		optgroup->append_single_option_line("filament_soluble");

		optgroup = page->new_optgroup(_(L("Print speed override")));
		optgroup->append_single_option_line("filament_max_volumetric_speed");

		line = { "", "" };
		line.full_width = 1;
		line.widget = [this](wxWindow* parent) {
			return description_line_widget(parent, &m_volumetric_speed_description_line);
		};
		optgroup->append_line(line);

        optgroup = page->new_optgroup(_(L("Toolchange parameters with single extruder MM printers")));
		optgroup->append_single_option_line("filament_loading_speed_start");
        optgroup->append_single_option_line("filament_loading_speed");
        optgroup->append_single_option_line("filament_unloading_speed_start");
        optgroup->append_single_option_line("filament_unloading_speed");
		optgroup->append_single_option_line("filament_load_time");
		optgroup->append_single_option_line("filament_unload_time");
        optgroup->append_single_option_line("filament_toolchange_delay");
        optgroup->append_single_option_line("filament_cooling_moves");
        optgroup->append_single_option_line("filament_cooling_initial_speed");
        optgroup->append_single_option_line("filament_cooling_final_speed");
        optgroup->append_single_option_line("filament_minimal_purge_on_wipe_tower");

        line = optgroup->create_single_option_line("filament_ramming_parameters");// { _(L("Ramming")), "" };
        line.widget = [this](wxWindow* parent) {
			auto ramming_dialog_btn = new wxButton(parent, wxID_ANY, _(L("Ramming settings"))+dots, wxDefaultPosition, wxDefaultSize, wxBU_EXACTFIT);
			ramming_dialog_btn->SetFont(Slic3r::GUI::wxGetApp().normal_font());
            auto sizer = new wxBoxSizer(wxHORIZONTAL);
			sizer->Add(ramming_dialog_btn);
            
            ramming_dialog_btn->Bind(wxEVT_BUTTON, ([this](wxCommandEvent& e)
			{
                RammingDialog dlg(this,(m_config->option<ConfigOptionStrings>("filament_ramming_parameters"))->get_at(0));
                if (dlg.ShowModal() == wxID_OK)
                    (m_config->option<ConfigOptionStrings>("filament_ramming_parameters"))->get_at(0) = dlg.get_parameters();
			}));
			return sizer;
		};
		optgroup->append_line(line);

        const int gcode_field_height = 15; // 150
        const int notes_field_height = 25; // 250

        page = add_options_page(_(L("Custom G-code")), "cog");
		optgroup = page->new_optgroup(_(L("Start G-code")), 0);
		Option option = optgroup->get_option("start_filament_gcode");
		option.opt.full_width = true;
        option.opt.height = gcode_field_height;// 150;
		optgroup->append_single_option_line(option);

		optgroup = page->new_optgroup(_(L("End G-code")), 0);
		option = optgroup->get_option("end_filament_gcode");
		option.opt.full_width = true;
		option.opt.height = gcode_field_height;// 150;
		optgroup->append_single_option_line(option);

	page = add_options_page(_(L("Notes")), "note.png");
		optgroup = page->new_optgroup(_(L("Notes")), 0);
		optgroup->label_width = 0;
		option = optgroup->get_option("filament_notes");
		option.opt.full_width = true;
		option.opt.height = notes_field_height;// 250;
		optgroup->append_single_option_line(option);

	page = add_options_page(_(L("Dependencies")), "wrench.png");
		optgroup = page->new_optgroup(_(L("Profile dependencies")));
        
        line = optgroup->create_single_option_line("compatible_printers");
        line.widget = [this](wxWindow* parent) {
			return compatible_widget_create(parent, m_compatible_printers);
		};
		optgroup->append_line(line, &m_colored_Label);
		option = optgroup->get_option("compatible_printers_condition");
		option.opt.full_width = true;
		optgroup->append_single_option_line(option);

        line = optgroup->create_single_option_line("compatible_prints");
        line.widget = [this](wxWindow* parent) {
			return compatible_widget_create(parent, m_compatible_prints);
		};
		optgroup->append_line(line, &m_colored_Label);
		option = optgroup->get_option("compatible_prints_condition");
		option.opt.full_width = true;
		optgroup->append_single_option_line(option);

		line = Line{ "", "" };
		line.full_width = 1;
		line.widget = [this](wxWindow* parent) {
			return description_line_widget(parent, &m_parent_preset_description_line);
		};
		optgroup->append_line(line);
}

// Reload current config (aka presets->edited_preset->config) into the UI fields.
void TabFilament::reload_config()
{
	this->compatible_widget_reload(m_compatible_printers);
	this->compatible_widget_reload(m_compatible_prints);
	Tab::reload_config();
}

void TabFilament::update()
{
    if (m_preset_bundle->printers.get_selected_preset().printer_technology() == ptSLA)
        return; // ys_FIXME

    m_update_cnt++;
//	Freeze();
	wxString text = from_u8(PresetHints::cooling_description(m_presets->get_edited_preset()));
	m_cooling_description_line->SetText(text);
	text = from_u8(PresetHints::maximum_volumetric_flow_description(*m_preset_bundle));
	m_volumetric_speed_description_line->SetText(text);
    Layout();

	bool cooling = m_config->opt_bool("cooling", 0);
	bool fan_always_on = cooling || m_config->opt_bool("fan_always_on", 0);

	for (auto el : { "max_fan_speed", "fan_below_layer_time", "slowdown_below_layer_time", "min_print_speed" })
		get_field(el)->toggle(cooling);

	for (auto el : { "min_fan_speed", "disable_fan_first_layers" })
		get_field(el)->toggle(fan_always_on);
//    Thaw();
    m_update_cnt--;

    if (m_update_cnt == 0)
        wxGetApp().mainframe->on_config_changed(m_config);
}

void TabFilament::OnActivate()
{
	m_volumetric_speed_description_line->SetText(from_u8(PresetHints::maximum_volumetric_flow_description(*m_preset_bundle)));
	Tab::OnActivate();
}

wxSizer* Tab::description_line_widget(wxWindow* parent, ogStaticText* *StaticText)
{
	*StaticText = new ogStaticText(parent, "");

//	auto font = (new wxSystemSettings)->GetFont(wxSYS_DEFAULT_GUI_FONT);
	(*StaticText)->SetFont(wxGetApp().normal_font());

	auto sizer = new wxBoxSizer(wxHORIZONTAL);
	sizer->Add(*StaticText, 1, wxEXPAND|wxALL, 0);
	return sizer;
}

bool Tab::current_preset_is_dirty()
{
	return m_presets->current_is_dirty();
}

void TabPrinter::build_printhost(ConfigOptionsGroup *optgroup)
{
	const PrinterTechnology tech = m_presets->get_selected_preset().printer_technology();

	// Only offer the host type selection for FFF, for SLA it's always the SL1 printer (at the moment)
	if (tech == ptFFF) {
		optgroup->append_single_option_line("host_type");
	}

	auto printhost_browse = [=](wxWindow* parent) {
        add_scaled_button(parent, &m_printhost_browse_btn, "browse", _(L("Browse")) + " "+ dots, wxBU_LEFT | wxBU_EXACTFIT);
        ScalableButton* btn = m_printhost_browse_btn;
		btn->SetFont(Slic3r::GUI::wxGetApp().normal_font());

		auto sizer = new wxBoxSizer(wxHORIZONTAL);
		sizer->Add(btn);

		btn->Bind(wxEVT_BUTTON, [=](wxCommandEvent &e) {
			BonjourDialog dialog(parent, tech);
			if (dialog.show_and_lookup()) {
				optgroup->set_value("print_host", std::move(dialog.get_selected()), true);
				optgroup->get_field("print_host")->field_changed();
			}
		});

		return sizer;
	};

	auto print_host_test = [this](wxWindow* parent) {
        add_scaled_button(parent, &m_print_host_test_btn, "test", _(L("Test")), wxBU_LEFT | wxBU_EXACTFIT);
        ScalableButton* btn = m_print_host_test_btn;
        btn->SetFont(Slic3r::GUI::wxGetApp().normal_font());
		auto sizer = new wxBoxSizer(wxHORIZONTAL);
		sizer->Add(btn);

		btn->Bind(wxEVT_BUTTON, [this](wxCommandEvent &e) {
			std::unique_ptr<PrintHost> host(PrintHost::get_print_host(m_config));
			if (! host) {
				const auto text = wxString::Format("%s",
					_(L("Could not get a valid Printer Host reference")));
				show_error(this, text);
				return;
			}
			wxString msg;
			if (host->test(msg)) {
				show_info(this, host->get_test_ok_msg(), _(L("Success!")));
			} else {
				show_error(this, host->get_test_failed_msg(msg));
			}
		});

		return sizer;
	};

	Line host_line = optgroup->create_single_option_line("print_host");
	host_line.append_widget(printhost_browse);
	host_line.append_widget(print_host_test);
	optgroup->append_line(host_line);
	optgroup->append_single_option_line("printhost_apikey");

	const auto ca_file_hint = _(L("HTTPS CA file is optional. It is only needed if you use HTTPS with a self-signed certificate."));

	if (Http::ca_file_supported()) {   
		Line cafile_line = optgroup->create_single_option_line("printhost_cafile");

		auto printhost_cafile_browse = [this, optgroup] (wxWindow* parent) {
			auto btn = new wxButton(parent, wxID_ANY, " " + _(L("Browse"))+" " +dots, wxDefaultPosition, wxDefaultSize, wxBU_LEFT);
			btn->SetFont(Slic3r::GUI::wxGetApp().normal_font());
			btn->SetBitmap(create_scaled_bitmap(this, "browse"));
			auto sizer = new wxBoxSizer(wxHORIZONTAL);
			sizer->Add(btn);

			btn->Bind(wxEVT_BUTTON, [this, optgroup] (wxCommandEvent e) {
				static const auto filemasks = _(L("Certificate files (*.crt, *.pem)|*.crt;*.pem|All files|*.*"));
				wxFileDialog openFileDialog(this, _(L("Open CA certificate file")), "", "", filemasks, wxFD_OPEN | wxFD_FILE_MUST_EXIST);
				if (openFileDialog.ShowModal() != wxID_CANCEL) {
					optgroup->set_value("printhost_cafile", std::move(openFileDialog.GetPath()), true);
					optgroup->get_field("printhost_cafile")->field_changed();
				}
			});

			return sizer;
		};

		cafile_line.append_widget(printhost_cafile_browse);
		optgroup->append_line(cafile_line);

		Line cafile_hint { "", "" };
		cafile_hint.full_width = 1;
		cafile_hint.widget = [this, ca_file_hint](wxWindow* parent) {
			auto txt = new wxStaticText(parent, wxID_ANY, ca_file_hint);
			auto sizer = new wxBoxSizer(wxHORIZONTAL);
			sizer->Add(txt);
			return sizer;
		};
		optgroup->append_line(cafile_hint);
	} else {
		Line line { "", "" };
		line.full_width = 1;

		line.widget = [this, ca_file_hint] (wxWindow* parent) {
			auto txt = new wxStaticText(parent, wxID_ANY, wxString::Format("%s\n\n\t%s",
	wxString::Format(_(L("HTTPS CA File:\n\
    \tOn this system, %s uses HTTPS certificates from the system Certificate Store or Keychain.\n\
    \tTo use a custom CA file, please import your CA file into Certificate Store / Keychain.")), SLIC3R_APP_NAME),
				ca_file_hint));
			txt->SetFont(Slic3r::GUI::wxGetApp().normal_font());
			auto sizer = new wxBoxSizer(wxHORIZONTAL);
			sizer->Add(txt);
			return sizer;
		};

		optgroup->append_line(line);
	}
}

void TabPrinter::build()
{
	m_presets = &m_preset_bundle->printers;
	load_initial_data();

    m_printer_technology = m_presets->get_selected_preset().printer_technology();

    m_presets->get_selected_preset().printer_technology() == ptSLA ? build_sla() : build_fff();
}

void TabPrinter::build_fff()
{
    if (!m_pages.empty())
        m_pages.resize(0);
	// to avoid redundant memory allocation / deallocation during extruders count changing
	m_pages.reserve(30);

	auto   *nozzle_diameter = dynamic_cast<const ConfigOptionFloats*>(m_config->option("nozzle_diameter"));
	m_initial_extruders_count = m_extruders_count = nozzle_diameter->values.size();
    wxGetApp().sidebar().update_objects_list_extruder_column(m_initial_extruders_count);

	const Preset* parent_preset = m_presets->get_selected_preset_parent();
	m_sys_extruders_count = parent_preset == nullptr ? 0 :
			static_cast<const ConfigOptionFloats*>(parent_preset->config.option("nozzle_diameter"))->values.size();

	auto page = add_options_page(_(L("General")), "printer");
		auto optgroup = page->new_optgroup(_(L("Size and coordinates")));

        Line line = optgroup->create_single_option_line("bed_shape");//{ _(L("Bed shape")), "" };
		line.widget = [this](wxWindow* parent) {
            ScalableButton* btn;
            add_scaled_button(parent, &btn, "printer_white",  " " + _(L("Set")) + " " + dots, wxBU_LEFT | wxBU_EXACTFIT);
            btn->SetFont(wxGetApp().normal_font());

			auto sizer = new wxBoxSizer(wxHORIZONTAL);
			sizer->Add(btn);

			btn->Bind(wxEVT_BUTTON, ([this](wxCommandEvent e)
			{
                BedShapeDialog dlg(this);
                dlg.build_dialog(m_config->option<ConfigOptionPoints>("bed_shape"));
                if (dlg.ShowModal() == wxID_OK) {
                    std::vector<Vec2d> shape = dlg.GetValue();
                    if (!shape.empty())
                    {
                        load_key_value("bed_shape", shape);
                        update_changed_ui();
                    }
                }
            }));

			return sizer;
		};
		optgroup->append_line(line, &m_colored_Label);
        optgroup->append_single_option_line("max_print_height");
        optgroup->append_single_option_line("z_offset");

		optgroup = page->new_optgroup(_(L("Capabilities")));
		ConfigOptionDef def;
			def.type =  coInt,
			def.set_default_value(new ConfigOptionInt(1)); 
			def.label = L("Extruders");
			def.tooltip = L("Number of extruders of the printer.");
			def.min = 1;
            def.mode = comExpert;
		Option option(def, "extruders_count");
		optgroup->append_single_option_line(option);
		optgroup->append_single_option_line("single_extruder_multi_material");

		optgroup->m_on_change = [this, optgroup](t_config_option_key opt_key, boost::any value) {
			size_t extruders_count = boost::any_cast<int>(optgroup->get_value("extruders_count"));
			wxTheApp->CallAfter([this, opt_key, value, extruders_count]() {
				if (opt_key == "extruders_count" || opt_key == "single_extruder_multi_material") {
					extruders_count_changed(extruders_count);
                    init_options_list(); // m_options_list should be updated before UI updating
					update_dirty();
                    if (opt_key == "single_extruder_multi_material") // the single_extruder_multimaterial was added to force pages
                        on_value_change(opt_key, value);                      // rebuild - let's make sure the on_value_change is not skipped
				}
				else {
					update_dirty();
					on_value_change(opt_key, value);
				}
			});
		};


#if 0
		if (!m_no_controller)
		{
		optgroup = page->new_optgroup(_(L("USB/Serial connection")));
			line = {_(L("Serial port")), ""};
			Option serial_port = optgroup->get_option("serial_port");
			serial_port.side_widget = ([this](wxWindow* parent) {
				auto btn = new wxBitmapButton(parent, wxID_ANY, wxBitmap(from_u8(Slic3r::var("arrow_rotate_clockwise.png")), wxBITMAP_TYPE_PNG),
					wxDefaultPosition, wxDefaultSize, wxBORDER_NONE);
				btn->SetToolTip(_(L("Rescan serial ports")));
				auto sizer = new wxBoxSizer(wxHORIZONTAL);
				sizer->Add(btn);

				btn->Bind(wxEVT_BUTTON, [this](wxCommandEvent e) {update_serial_ports(); });
				return sizer;
			});
			auto serial_test = [this](wxWindow* parent) {
				auto btn = m_serial_test_btn = new wxButton(parent, wxID_ANY,
					_(L("Test")), wxDefaultPosition, wxDefaultSize, wxBU_LEFT | wxBU_EXACTFIT);
				btn->SetFont(Slic3r::GUI::small_font());
				btn->SetBitmap(wxBitmap(from_u8(Slic3r::var("wrench.png")), wxBITMAP_TYPE_PNG));
				auto sizer = new wxBoxSizer(wxHORIZONTAL);
				sizer->Add(btn);

				btn->Bind(wxEVT_BUTTON, [this, parent](wxCommandEvent e) {
					auto sender = Slic3r::make_unique<GCodeSender>();
					auto res = sender->connect(
						m_config->opt_string("serial_port"), 
						m_config->opt_int("serial_speed")
						);
					if (res && sender->wait_connected()) {
						show_info(parent, _(L("Connection to printer works correctly.")), _(L("Success!")));
					}
					else {
						show_error(parent, _(L("Connection failed.")));
					}
				});
				return sizer;
			};

			line.append_option(serial_port);
			line.append_option(optgroup->get_option("serial_speed"));
			line.append_widget(serial_test);
			optgroup->append_line(line);
		}
#endif

		optgroup = page->new_optgroup(_(L("Print Host upload")));
		build_printhost(optgroup.get());

		optgroup = page->new_optgroup(_(L("Firmware")));
		optgroup->append_single_option_line("gcode_flavor");
		optgroup->append_single_option_line("silent_mode");
		optgroup->append_single_option_line("remaining_times");

		optgroup->m_on_change = [this, optgroup](t_config_option_key opt_key, boost::any value) {
			wxTheApp->CallAfter([this, opt_key, value]() {
				if (opt_key == "silent_mode") {
					bool val = boost::any_cast<bool>(value);
					if (m_use_silent_mode != val) {
						m_rebuild_kinematics_page = true;
						m_use_silent_mode = val;
					}
				}
				build_unregular_pages();
				update_dirty();
				on_value_change(opt_key, value);
			});
		};

		optgroup = page->new_optgroup(_(L("Advanced")));
		optgroup->append_single_option_line("use_relative_e_distances");
		optgroup->append_single_option_line("use_firmware_retraction");
		optgroup->append_single_option_line("use_volumetric_e");
		optgroup->append_single_option_line("variable_layer_height");

    const int gcode_field_height = 15; // 150
    const int notes_field_height = 25; // 250
	page = add_options_page(_(L("Custom G-code")), "cog");
		optgroup = page->new_optgroup(_(L("Start G-code")), 0);
		option = optgroup->get_option("start_gcode");
		option.opt.full_width = true;
        option.opt.height = gcode_field_height;//150;
		optgroup->append_single_option_line(option);

		optgroup = page->new_optgroup(_(L("End G-code")), 0);
		option = optgroup->get_option("end_gcode");
		option.opt.full_width = true;
        option.opt.height = gcode_field_height;//150;
		optgroup->append_single_option_line(option);

		optgroup = page->new_optgroup(_(L("Before layer change G-code")), 0);
		option = optgroup->get_option("before_layer_gcode");
		option.opt.full_width = true;
        option.opt.height = gcode_field_height;//150;
		optgroup->append_single_option_line(option);

		optgroup = page->new_optgroup(_(L("After layer change G-code")), 0);
		option = optgroup->get_option("layer_gcode");
		option.opt.full_width = true;
        option.opt.height = gcode_field_height;//150;
		optgroup->append_single_option_line(option);

		optgroup = page->new_optgroup(_(L("Tool change G-code")), 0);
		option = optgroup->get_option("toolchange_gcode");
		option.opt.full_width = true;
        option.opt.height = gcode_field_height;//150;
		optgroup->append_single_option_line(option);

		optgroup = page->new_optgroup(_(L("Between objects G-code (for sequential printing)")), 0);
		option = optgroup->get_option("between_objects_gcode");
		option.opt.full_width = true;
        option.opt.height = gcode_field_height;//150;
		optgroup->append_single_option_line(option);
	
	page = add_options_page(_(L("Notes")), "note.png");
		optgroup = page->new_optgroup(_(L("Notes")), 0);
		option = optgroup->get_option("printer_notes");
		option.opt.full_width = true;
        option.opt.height = notes_field_height;//250;
		optgroup->append_single_option_line(option);

	page = add_options_page(_(L("Dependencies")), "wrench.png");
		optgroup = page->new_optgroup(_(L("Profile dependencies")));
		line = Line{ "", "" };
		line.full_width = 1;
		line.widget = [this](wxWindow* parent) {
			return description_line_widget(parent, &m_parent_preset_description_line);
		};
		optgroup->append_line(line);

	build_unregular_pages();

#if 0
	if (!m_no_controller)
		update_serial_ports();
#endif
}

void TabPrinter::build_sla()
{
    if (!m_pages.empty())
        m_pages.resize(0);
    auto page = add_options_page(_(L("General")), "printer");
    auto optgroup = page->new_optgroup(_(L("Size and coordinates")));

    Line line = optgroup->create_single_option_line("bed_shape");//{ _(L("Bed shape")), "" };
    line.widget = [this](wxWindow* parent) {
        ScalableButton* btn;
        add_scaled_button(parent, &btn, "printer_white", " " + _(L("Set")) + " " + dots, wxBU_LEFT | wxBU_EXACTFIT);
        btn->SetFont(wxGetApp().normal_font());


        auto sizer = new wxBoxSizer(wxHORIZONTAL);
        sizer->Add(btn);

        btn->Bind(wxEVT_BUTTON, ([this](wxCommandEvent e)
        {
            BedShapeDialog dlg(this);
            dlg.build_dialog(m_config->option<ConfigOptionPoints>("bed_shape"));
            if (dlg.ShowModal() == wxID_OK) {
                std::vector<Vec2d> shape = dlg.GetValue();
                if (!shape.empty())
                {
                    load_key_value("bed_shape", shape);
                    update_changed_ui();
                }
            }
        }));

        return sizer;
    };
    optgroup->append_line(line, &m_colored_Label);
    optgroup->append_single_option_line("max_print_height");

    optgroup = page->new_optgroup(_(L("Display")));
    optgroup->append_single_option_line("display_width");
    optgroup->append_single_option_line("display_height");

    auto option = optgroup->get_option("display_pixels_x");
    line = { _(option.opt.full_label), "" };
    line.append_option(option);
    line.append_option(optgroup->get_option("display_pixels_y"));
    optgroup->append_line(line);
    optgroup->append_single_option_line("display_orientation");
    
    // FIXME: This should be on one line in the UI
    optgroup->append_single_option_line("display_mirror_x");
    optgroup->append_single_option_line("display_mirror_y");

    optgroup = page->new_optgroup(_(L("Tilt")));
    line = { _(L("Tilt time")), "" };
    line.append_option(optgroup->get_option("fast_tilt_time"));
    line.append_option(optgroup->get_option("slow_tilt_time"));
    optgroup->append_line(line);
    optgroup->append_single_option_line("area_fill");

    optgroup = page->new_optgroup(_(L("Corrections")));
    line = Line{ _(m_config->def()->get("relative_correction")->full_label), "" };
//    std::vector<std::string> axes{ "X", "Y", "Z" };
    std::vector<std::string> axes{ "XY", "Z" };
    int id = 0;
    for (auto& axis : axes) {
        auto opt = optgroup->get_option("relative_correction", id);
        opt.opt.label = axis;
        line.append_option(opt);
        ++id;
    }
    optgroup->append_line(line);
    optgroup->append_single_option_line("absolute_correction");
    optgroup->append_single_option_line("gamma_correction");

    optgroup = page->new_optgroup(_(L("Print Host upload")));
    build_printhost(optgroup.get());

    const int notes_field_height = 25; // 250

    page = add_options_page(_(L("Notes")), "note.png");
    optgroup = page->new_optgroup(_(L("Notes")), 0);
    option = optgroup->get_option("printer_notes");
    option.opt.full_width = true;
    option.opt.height = notes_field_height;//250;
    optgroup->append_single_option_line(option);

    page = add_options_page(_(L("Dependencies")), "wrench.png");
    optgroup = page->new_optgroup(_(L("Profile dependencies")));
    line = Line{ "", "" };
    line.full_width = 1;
    line.widget = [this](wxWindow* parent) {
        return description_line_widget(parent, &m_parent_preset_description_line);
    };
    optgroup->append_line(line);
}

void TabPrinter::update_serial_ports()
{
	Field *field = get_field("serial_port");
	Choice *choice = static_cast<Choice *>(field);
	choice->set_values(Utils::scan_serial_ports());
}

void TabPrinter::extruders_count_changed(size_t extruders_count)
{
    bool is_count_changed = false;
    if (m_extruders_count != extruders_count) {
	    m_extruders_count = extruders_count;
	    m_preset_bundle->printers.get_edited_preset().set_num_extruders(extruders_count);
	    m_preset_bundle->update_multi_material_filament_presets();
        is_count_changed = true;
    }

    /* This function should be call in any case because of correct updating/rebuilding 
     * of unregular pages of a Printer Settings
     */
	build_unregular_pages();

    if (is_count_changed) {
        on_value_change("extruders_count", extruders_count);
        wxGetApp().sidebar().update_objects_list_extruder_column(extruders_count);
    }
}

void TabPrinter::append_option_line(ConfigOptionsGroupShp optgroup, const std::string opt_key)
{
	auto option = optgroup->get_option(opt_key, 0);
	auto line = Line{ _(option.opt.full_label), "" };
	line.append_option(option);
	if (m_use_silent_mode)
		line.append_option(optgroup->get_option(opt_key, 1));
	optgroup->append_line(line);
}

PageShp TabPrinter::build_kinematics_page()
{
	auto page = add_options_page(_(L("Machine limits")), "cog", true);

	if (m_use_silent_mode)	{
		// Legend for OptionsGroups
		auto optgroup = page->new_optgroup("");
		optgroup->set_show_modified_btns_val(false);
        optgroup->label_width = 23;// 230;
		auto line = Line{ "", "" };

		ConfigOptionDef def;
		def.type = coString;
		def.width = 15;
		def.gui_type = "legend";
        def.mode = comAdvanced;
		def.tooltip = L("Values in this column are for Normal mode");
		def.set_default_value(new ConfigOptionString{ _(L("Normal")).ToUTF8().data() });

		auto option = Option(def, "full_power_legend");
		line.append_option(option);

		def.tooltip = L("Values in this column are for Stealth mode");
		def.set_default_value(new ConfigOptionString{ _(L("Stealth")).ToUTF8().data() });
		option = Option(def, "silent_legend");
		line.append_option(option);

		optgroup->append_line(line);
	}

	std::vector<std::string> axes{ "x", "y", "z", "e" };
	auto optgroup = page->new_optgroup(_(L("Maximum feedrates")));
		for (const std::string &axis : axes)	{
			append_option_line(optgroup, "machine_max_feedrate_" + axis);
		}

	optgroup = page->new_optgroup(_(L("Maximum accelerations")));
		for (const std::string &axis : axes)	{
			append_option_line(optgroup, "machine_max_acceleration_" + axis);
		}
		append_option_line(optgroup, "machine_max_acceleration_extruding");
		append_option_line(optgroup, "machine_max_acceleration_retracting");

	optgroup = page->new_optgroup(_(L("Jerk limits")));
		for (const std::string &axis : axes)	{
			append_option_line(optgroup, "machine_max_jerk_" + axis);
		}

	optgroup = page->new_optgroup(_(L("Minimum feedrates")));
		append_option_line(optgroup, "machine_min_extruding_rate");
		append_option_line(optgroup, "machine_min_travel_rate");

	return page;
}

/* Previous name build_extruder_pages().
 * 
 * This function was renamed because of now it implements not just an extruder pages building, 
 * but "Machine limits" and "Single extruder MM setup" too 
 * (These pages can changes according to the another values of a current preset)
 * */
void TabPrinter::build_unregular_pages()
{
	size_t		n_before_extruders = 2;			//	Count of pages before Extruder pages
	bool		is_marlin_flavor = m_config->option<ConfigOptionEnum<GCodeFlavor>>("gcode_flavor")->value == gcfMarlin;

    /* ! Freeze/Thaw in this function is needed to avoid call OnPaint() for erased pages 
     * and be cause of application crash, when try to change Preset in moment,
     * when one of unregular pages is selected.
     *  */
    Freeze();

#ifdef __WXMSW__
    /* Workaround for correct layout of controls inside the created page:
     * In some _strange_ way we should we should imitate page resizing.
     */
    auto layout_page = [this](PageShp page)
    {
        const wxSize& sz = page->GetSize();
        page->SetSize(sz.x + 1, sz.y + 1);
        page->SetSize(sz);
    };
#endif //__WXMSW__

	// Add/delete Kinematics page according to is_marlin_flavor
	size_t existed_page = 0;
	for (int i = n_before_extruders; i < m_pages.size(); ++i) // first make sure it's not there already
		if (m_pages[i]->title().find(_(L("Machine limits"))) != std::string::npos) {
			if (!is_marlin_flavor || m_rebuild_kinematics_page)
				m_pages.erase(m_pages.begin() + i);
			else
				existed_page = i;
			break;
		}

	if (existed_page < n_before_extruders && is_marlin_flavor) {
		auto page = build_kinematics_page();
#ifdef __WXMSW__
		layout_page(page);
#endif
		m_pages.insert(m_pages.begin() + n_before_extruders, page);
	}

	if (is_marlin_flavor) 
		n_before_extruders++;
	size_t		n_after_single_extruder_MM = 2; //	Count of pages after single_extruder_multi_material page

	if (m_extruders_count_old == m_extruders_count || 
		(m_has_single_extruder_MM_page && m_extruders_count == 1))
	{
		// if we have a single extruder MM setup, add a page with configuration options:
		for (int i = 0; i < m_pages.size(); ++i) // first make sure it's not there already
			if (m_pages[i]->title().find(_(L("Single extruder MM setup"))) != std::string::npos) {
				m_pages.erase(m_pages.begin() + i);
				break;
			}
		m_has_single_extruder_MM_page = false;
	}
	if (m_extruders_count > 1 && m_config->opt_bool("single_extruder_multi_material") && !m_has_single_extruder_MM_page) {
		// create a page, but pretend it's an extruder page, so we can add it to m_pages ourselves
		auto page = add_options_page(_(L("Single extruder MM setup")), "printer", true);
		auto optgroup = page->new_optgroup(_(L("Single extruder multimaterial parameters")));
		optgroup->append_single_option_line("cooling_tube_retraction");
		optgroup->append_single_option_line("cooling_tube_length");
		optgroup->append_single_option_line("parking_pos_retraction");
        optgroup->append_single_option_line("extra_loading_move");
        optgroup->append_single_option_line("high_current_on_filament_swap");
		m_pages.insert(m_pages.end() - n_after_single_extruder_MM, page);
		m_has_single_extruder_MM_page = true;
	}
	
    // Build missed extruder pages
	for (auto extruder_idx = m_extruders_count_old; extruder_idx < m_extruders_count; ++extruder_idx) {
		//# build page
        const wxString& page_name = wxString::Format(_(L("Extruder %d")), int(extruder_idx + 1));
        auto page = add_options_page(page_name, "funnel", true);
		m_pages.insert(m_pages.begin() + n_before_extruders + extruder_idx, page);
			
			auto optgroup = page->new_optgroup(_(L("Size")));
			optgroup->append_single_option_line("nozzle_diameter", extruder_idx);

            optgroup->m_on_change = [this, extruder_idx](const t_config_option_key& opt_key, boost::any value)
            {
                if (m_extruders_count > 1 && opt_key.find_first_of("nozzle_diameter") != std::string::npos)
                {
                    SuppressBackgroundProcessingUpdate sbpu;
                    const double new_nd = boost::any_cast<double>(value);
                    std::vector<double> nozzle_diameters = static_cast<const ConfigOptionFloats*>(m_config->option("nozzle_diameter"))->values;

                    // if value was changed
                    if (fabs(nozzle_diameters[extruder_idx == 0 ? 1 : 0] - new_nd) > EPSILON) 
                    {
                        const wxString msg_text = _(L("Do you want to change the diameter for all extruders?"));
                        auto dialog = new wxMessageDialog(parent(), msg_text, _(L("Nozzle diameter")), wxICON_WARNING | wxYES_NO);

                        DynamicPrintConfig new_conf = *m_config;
                        if (dialog->ShowModal() == wxID_YES) {
                            for (size_t i = 0; i < nozzle_diameters.size(); i++) {
                                if (i==extruder_idx)
                                    continue;
                                nozzle_diameters[i] = new_nd;
                            }
                        }
                        else 
                            nozzle_diameters[extruder_idx] = nozzle_diameters[extruder_idx == 0 ? 1 : 0];

                        new_conf.set_key_value("nozzle_diameter", new ConfigOptionFloats(nozzle_diameters));
                        load_config(new_conf);
                    }
                }

                update_dirty();
                update();
            };
		
			optgroup = page->new_optgroup(_(L("Layer height limits")));
			optgroup->append_single_option_line("min_layer_height", extruder_idx);
			optgroup->append_single_option_line("max_layer_height", extruder_idx);
				
		
			optgroup = page->new_optgroup(_(L("Position (for multi-extruder printers)")));
			optgroup->append_single_option_line("extruder_offset", extruder_idx);
		
			optgroup = page->new_optgroup(_(L("Retraction")));
			optgroup->append_single_option_line("retract_length", extruder_idx);
			optgroup->append_single_option_line("retract_lift", extruder_idx);
				Line line = { _(L("Only lift Z")), "" };
				line.append_option(optgroup->get_option("retract_lift_above", extruder_idx));
				line.append_option(optgroup->get_option("retract_lift_below", extruder_idx));
				optgroup->append_line(line);
			
			optgroup->append_single_option_line("retract_speed", extruder_idx);
			optgroup->append_single_option_line("deretract_speed", extruder_idx);
			optgroup->append_single_option_line("retract_restart_extra", extruder_idx);
			optgroup->append_single_option_line("retract_before_travel", extruder_idx);
			optgroup->append_single_option_line("retract_layer_change", extruder_idx);
			optgroup->append_single_option_line("wipe", extruder_idx);
			optgroup->append_single_option_line("retract_before_wipe", extruder_idx);
	
			optgroup = page->new_optgroup(_(L("Retraction when tool is disabled (advanced settings for multi-extruder setups)")));
			optgroup->append_single_option_line("retract_length_toolchange", extruder_idx);
			optgroup->append_single_option_line("retract_restart_extra_toolchange", extruder_idx);

			optgroup = page->new_optgroup(_(L("Preview")));
			optgroup->append_single_option_line("extruder_colour", extruder_idx);

#ifdef __WXMSW__
		layout_page(page);
#endif
	}
 
	// # remove extra pages
	if (m_extruders_count < m_extruders_count_old)
		m_pages.erase(	m_pages.begin() + n_before_extruders + m_extruders_count, 
						m_pages.begin() + n_before_extruders + m_extruders_count_old);

    Thaw();

	m_extruders_count_old = m_extruders_count;
	rebuild_page_tree();

    // Reload preset pages with current configuration values
    reload_config();
}

// this gets executed after preset is loaded and before GUI fields are updated
void TabPrinter::on_preset_loaded()
{
	// update the extruders count field
	auto   *nozzle_diameter = dynamic_cast<const ConfigOptionFloats*>(m_config->option("nozzle_diameter"));
	int extruders_count = nozzle_diameter->values.size();
	set_value("extruders_count", extruders_count);
	// update the GUI field according to the number of nozzle diameters supplied
	extruders_count_changed(extruders_count);
}

void TabPrinter::update_pages()
{
    // update m_pages ONLY if printer technology is changed
    const PrinterTechnology new_printer_technology = m_presets->get_edited_preset().printer_technology();
    if (new_printer_technology == m_printer_technology)
        return;

    // hide all old pages
    for (auto& el : m_pages)
        el.get()->Hide();

    // set m_pages to m_pages_(technology before changing)
    m_printer_technology == ptFFF ? m_pages.swap(m_pages_fff) : m_pages.swap(m_pages_sla);

    // build Tab according to the technology, if it's not exist jet OR
    // set m_pages_(technology after changing) to m_pages
    // m_printer_technology will be set by Tab::load_current_preset()
    if (new_printer_technology == ptFFF)
    {
        if (m_pages_fff.empty())
        {
            build_fff();
            if (m_extruders_count > 1)
            {
                m_preset_bundle->update_multi_material_filament_presets();
                on_value_change("extruders_count", m_extruders_count);
            }
        }
        else
            m_pages.swap(m_pages_fff);

         wxGetApp().sidebar().update_objects_list_extruder_column(m_extruders_count);
    }
    else 
        m_pages_sla.empty() ? build_sla() : m_pages.swap(m_pages_sla);

    rebuild_page_tree();
}

void TabPrinter::update()
{
    m_update_cnt++;
    m_presets->get_edited_preset().printer_technology() == ptFFF ? update_fff() : update_sla();
    m_update_cnt--;

    if (m_update_cnt == 0)
        wxGetApp().mainframe->on_config_changed(m_config);
}

void TabPrinter::update_fff()
{
//	Freeze();

	bool en;
	auto serial_speed = get_field("serial_speed");
	if (serial_speed != nullptr) {
		en = !m_config->opt_string("serial_port").empty();
		get_field("serial_speed")->toggle(en);
		if (m_config->opt_int("serial_speed") != 0 && en)
			m_serial_test_btn->Enable();
		else 
			m_serial_test_btn->Disable();
	}

	{
		std::unique_ptr<PrintHost> host(PrintHost::get_print_host(m_config));
		m_print_host_test_btn->Enable(!m_config->opt_string("print_host").empty() && host->can_test());
		m_printhost_browse_btn->Enable(host->has_auto_discovery());
	}

	bool have_multiple_extruders = m_extruders_count > 1;
	get_field("toolchange_gcode")->toggle(have_multiple_extruders);
	get_field("single_extruder_multi_material")->toggle(have_multiple_extruders);

	bool is_marlin_flavor = m_config->option<ConfigOptionEnum<GCodeFlavor>>("gcode_flavor")->value == gcfMarlin;

	{
		Field *sm = get_field("silent_mode");
		if (! is_marlin_flavor)
			// Disable silent mode for non-marlin firmwares.
			get_field("silent_mode")->toggle(false);
		if (is_marlin_flavor)
			sm->enable();
		else
			sm->disable();
	}

	if (m_use_silent_mode != m_config->opt_bool("silent_mode"))	{
		m_rebuild_kinematics_page = true;
		m_use_silent_mode = m_config->opt_bool("silent_mode");
	}

	for (size_t i = 0; i < m_extruders_count; ++i) {
		bool have_retract_length = m_config->opt_float("retract_length", i) > 0;

		// when using firmware retraction, firmware decides retraction length
		bool use_firmware_retraction = m_config->opt_bool("use_firmware_retraction");
		get_field("retract_length", i)->toggle(!use_firmware_retraction);

		// user can customize travel length if we have retraction length or we"re using
		// firmware retraction
		get_field("retract_before_travel", i)->toggle(have_retract_length || use_firmware_retraction);

		// user can customize other retraction options if retraction is enabled
		bool retraction = (have_retract_length || use_firmware_retraction);
		std::vector<std::string> vec = { "retract_lift", "retract_layer_change" };
		for (auto el : vec)
			get_field(el, i)->toggle(retraction);

		// retract lift above / below only applies if using retract lift
		vec.resize(0);
		vec = { "retract_lift_above", "retract_lift_below" };
		for (auto el : vec)
			get_field(el, i)->toggle(retraction && m_config->opt_float("retract_lift", i) > 0);

		// some options only apply when not using firmware retraction
		vec.resize(0);
		vec = { "retract_speed", "deretract_speed", "retract_before_wipe", "retract_restart_extra", "wipe" };
		for (auto el : vec)
			get_field(el, i)->toggle(retraction && !use_firmware_retraction);

		bool wipe = m_config->opt_bool("wipe", i);
		get_field("retract_before_wipe", i)->toggle(wipe);

		if (use_firmware_retraction && wipe) {
			auto dialog = new wxMessageDialog(parent(),
				_(L("The Wipe option is not available when using the Firmware Retraction mode.\n"
				"\nShall I disable it in order to enable Firmware Retraction?")),
				_(L("Firmware Retraction")), wxICON_WARNING | wxYES | wxNO);

			DynamicPrintConfig new_conf = *m_config;
			if (dialog->ShowModal() == wxID_YES) {
				auto wipe = static_cast<ConfigOptionBools*>(m_config->option("wipe")->clone());
				for (int w = 0; w < wipe->values.size(); w++)
					wipe->values[w] = false;
				new_conf.set_key_value("wipe", wipe);
			}
			else {
				new_conf.set_key_value("use_firmware_retraction", new ConfigOptionBool(false));
			}
			load_config(new_conf);
		}

		get_field("retract_length_toolchange", i)->toggle(have_multiple_extruders);

		bool toolchange_retraction = m_config->opt_float("retract_length_toolchange", i) > 0;
		get_field("retract_restart_extra_toolchange", i)->toggle
			(have_multiple_extruders && toolchange_retraction);
	}

//	Thaw();
}

void TabPrinter::update_sla()
{ ; }

// Initialize the UI from the current preset
void Tab::load_current_preset()
{
	const Preset& preset = m_presets->get_edited_preset();

	(preset.is_default || preset.is_system) ? m_btn_delete_preset->Disable() : m_btn_delete_preset->Enable(true);

    update();
	if (m_type == Slic3r::Preset::TYPE_PRINTER) {
		// For the printer profile, generate the extruder pages.
		if (preset.printer_technology() == ptFFF)
			on_preset_loaded();
		else
			wxGetApp().sidebar().update_objects_list_extruder_column(1);
	}
    // Reload preset pages with the new configuration values.
    reload_config();

    const Preset* selected_preset_parent = m_presets->get_selected_preset_parent();
    m_is_default_preset = selected_preset_parent != nullptr && selected_preset_parent->is_default;

	m_bmp_non_system = selected_preset_parent ? &m_bmp_value_unlock : &m_bmp_white_bullet;
	m_ttg_non_system = selected_preset_parent ? &m_ttg_value_unlock : &m_ttg_white_bullet_ns;
	m_tt_non_system  = selected_preset_parent ? &m_tt_value_unlock  : &m_ttg_white_bullet_ns;

//	m_undo_to_sys_btn->Enable(!preset.is_default);

#if 0
	// use CallAfter because some field triggers schedule on_change calls using CallAfter,
	// and we don't want them to be called after this update_dirty() as they would mark the 
	// preset dirty again
	// (not sure this is true anymore now that update_dirty is idempotent)
	wxTheApp->CallAfter([this]
#endif
	{
		// checking out if this Tab exists till this moment
		if (!wxGetApp().checked_tab(this))
			return;
		update_tab_ui();

        // update show/hide tabs
		if (m_type == Slic3r::Preset::TYPE_PRINTER) {
            const PrinterTechnology printer_technology = m_presets->get_edited_preset().printer_technology();
            if (printer_technology != static_cast<TabPrinter*>(this)->m_printer_technology)
            {
                for (auto tab : wxGetApp().tabs_list) {
                    if (tab->type() == Preset::TYPE_PRINTER) // Printer tab is shown every time
                        continue;
                    if (tab->supports_printer_technology(printer_technology))
                    {
                        wxGetApp().tab_panel()->InsertPage(wxGetApp().tab_panel()->FindPage(this), tab, tab->title());
                        #ifdef __linux__ // the tabs apparently need to be explicitly shown on Linux (pull request #1563)
                            int page_id = wxGetApp().tab_panel()->FindPage(tab);
                            wxGetApp().tab_panel()->GetPage(page_id)->Show(true);
                        #endif // __linux__
                    }
                    else {
                        int page_id = wxGetApp().tab_panel()->FindPage(tab);
                        wxGetApp().tab_panel()->GetPage(page_id)->Show(false);
                        wxGetApp().tab_panel()->RemovePage(page_id);
                    } 
                }
                static_cast<TabPrinter*>(this)->m_printer_technology = printer_technology;
            }
			on_presets_changed();
			if (printer_technology == ptFFF) {
				static_cast<TabPrinter*>(this)->m_initial_extruders_count = static_cast<TabPrinter*>(this)->m_extruders_count;
				const Preset* parent_preset = m_presets->get_selected_preset_parent();
				static_cast<TabPrinter*>(this)->m_sys_extruders_count = parent_preset == nullptr ? 0 :
					static_cast<const ConfigOptionFloats*>(parent_preset->config.option("nozzle_diameter"))->values.size();
			}
		}
		else {
			on_presets_changed();
            if (m_type == Preset::TYPE_SLA_PRINT || m_type == Preset::TYPE_PRINT)
				update_frequently_changed_parameters();
		}

		m_opt_status_value = (m_presets->get_selected_preset_parent() ? osSystemValue : 0) | osInitValue;
		init_options_list();
        update_visibility();
		update_changed_ui();
	}
#if 0
	);
#endif
}

//Regerenerate content of the page tree.
void Tab::rebuild_page_tree()
{
	// get label of the currently selected item
    const auto sel_item = m_treectrl->GetSelection();
	const auto selected = sel_item ? m_treectrl->GetItemText(sel_item) : "";
	const auto rootItem = m_treectrl->GetRootItem();

	auto have_selection = 0;
	m_treectrl->DeleteChildren(rootItem);
	for (auto p : m_pages)
	{
		auto itemId = m_treectrl->AppendItem(rootItem, p->title(), p->iconID());
		m_treectrl->SetItemTextColour(itemId, p->get_item_colour());
		if (p->title() == selected) {
			m_treectrl->SelectItem(itemId);
			have_selection = 1;
		}
	}

	if (!have_selection) {
		// this is triggered on first load, so we don't disable the sel change event
		auto item = m_treectrl->GetFirstVisibleItem();
		if (item) {
			m_treectrl->SelectItem(item);
		}
	}
}

void Tab::update_page_tree_visibility()
{
    const auto sel_item = m_treectrl->GetSelection();
    const auto selected = sel_item ? m_treectrl->GetItemText(sel_item) : "";
    const auto rootItem = m_treectrl->GetRootItem();

    auto have_selection = 0;
    m_treectrl->DeleteChildren(rootItem);
    for (auto p : m_pages)
    {
        if (!p->get_show())
            continue;
        auto itemId = m_treectrl->AppendItem(rootItem, p->title(), p->iconID());
        m_treectrl->SetItemTextColour(itemId, p->get_item_colour());
        if (p->title() == selected) {
            m_treectrl->SelectItem(itemId);
            have_selection = 1;
        }
    }

    if (!have_selection) {
        // this is triggered on first load, so we don't disable the sel change event
        auto item = m_treectrl->GetFirstVisibleItem();
        if (item) {
            m_treectrl->SelectItem(item);
        }
    }

}

// Called by the UI combo box when the user switches profiles, and also to delete the current profile.
// Select a preset by a name.If !defined(name), then the default preset is selected.
// If the current profile is modified, user is asked to save the changes.
void Tab::select_preset(std::string preset_name, bool delete_current)
{
	if (preset_name.empty()) {
		if (delete_current) {
			// Find an alternate preset to be selected after the current preset is deleted.
			const std::deque<Preset> &presets 		= this->m_presets->get_presets();
			size_t    				  idx_current   = this->m_presets->get_idx_selected();
    		// Find the next visible preset.
    		size_t 				      idx_new       = idx_current + 1;
    		if (idx_new < presets.size())
        		for (; idx_new < presets.size() && ! presets[idx_new].is_visible; ++ idx_new) ;
    		if (idx_new == presets.size())
				for (idx_new = idx_current - 1; idx_new > 0 && ! presets[idx_new].is_visible; -- idx_new);
			preset_name = presets[idx_new].name;
		} else {
			// If no name is provided, select the "-- default --" preset.
			preset_name = m_presets->default_preset().name;
		}
	}
	assert(! delete_current || (m_presets->get_edited_preset().name != preset_name && m_presets->get_edited_preset().is_user()));
	bool current_dirty = ! delete_current && m_presets->current_is_dirty();
	bool print_tab     = m_presets->type() == Preset::TYPE_PRINT || m_presets->type() == Preset::TYPE_SLA_PRINT;
	bool printer_tab   = m_presets->type() == Preset::TYPE_PRINTER;
	bool canceled      = false;
	m_dependent_tabs = {};
	if (current_dirty && ! may_discard_current_dirty_preset()) {
		canceled = true;
	} else if (print_tab) {
		// Before switching the print profile to a new one, verify, whether the currently active filament or SLA material
		// are compatible with the new print.
		// If it is not compatible and the current filament or SLA material are dirty, let user decide
		// whether to discard the changes or keep the current print selection.
		PrinterTechnology  printer_technology = m_preset_bundle->printers.get_edited_preset().printer_technology();
		PresetCollection  &dependent = (printer_technology == ptFFF) ? m_preset_bundle->filaments : m_preset_bundle->sla_materials;
        bool 			   old_preset_dirty = dependent.current_is_dirty();
        bool 			   new_preset_compatible = dependent.get_edited_preset().is_compatible_with_print(*m_presets->find_preset(preset_name, true));
        if (! canceled)
            canceled = old_preset_dirty && ! new_preset_compatible && ! may_discard_current_dirty_preset(&dependent, preset_name);
        if (! canceled) {
            // The preset will be switched to a different, compatible preset, or the '-- default --'.
            m_dependent_tabs.emplace_back((printer_technology == ptFFF) ? Preset::Type::TYPE_FILAMENT : Preset::Type::TYPE_SLA_MATERIAL);
            if (old_preset_dirty)
                dependent.discard_current_changes();
        }
	} else if (printer_tab) {
		// Before switching the printer to a new one, verify, whether the currently active print and filament
		// are compatible with the new printer.
		// If they are not compatible and the current print or filament are dirty, let user decide
		// whether to discard the changes or keep the current printer selection.
		//
		// With the introduction of the SLA printer types, we need to support switching between
		// the FFF and SLA printers.
		const Preset 		&new_printer_preset     = *m_presets->find_preset(preset_name, true);
		PrinterTechnology    old_printer_technology = m_presets->get_edited_preset().printer_technology();
		PrinterTechnology    new_printer_technology = new_printer_preset.printer_technology();
        if (new_printer_technology == ptSLA && old_printer_technology == ptFFF && !may_switch_to_SLA_preset())
            canceled = true;
        else {
            struct PresetUpdate {
                Preset::Type         tab_type;
                PresetCollection 	*presets;
                PrinterTechnology    technology;
                bool    	         old_preset_dirty;
                bool         	     new_preset_compatible;
            };
            std::vector<PresetUpdate> updates = {
                { Preset::Type::TYPE_PRINT,         &m_preset_bundle->prints,       ptFFF },
                { Preset::Type::TYPE_SLA_PRINT,     &m_preset_bundle->sla_prints,   ptSLA },
                { Preset::Type::TYPE_FILAMENT,      &m_preset_bundle->filaments,    ptFFF },
                { Preset::Type::TYPE_SLA_MATERIAL,  &m_preset_bundle->sla_materials,ptSLA }
            };
            for (PresetUpdate &pu : updates) {
                pu.old_preset_dirty = (old_printer_technology == pu.technology) && pu.presets->current_is_dirty();
                pu.new_preset_compatible = (new_printer_technology == pu.technology) && pu.presets->get_edited_preset().is_compatible_with_printer(new_printer_preset);
                if (!canceled)
                    canceled = pu.old_preset_dirty && !pu.new_preset_compatible && !may_discard_current_dirty_preset(pu.presets, preset_name);
            }
            if (!canceled) {
                for (PresetUpdate &pu : updates) {
                    // The preset will be switched to a different, compatible preset, or the '-- default --'.
                    if (pu.technology == new_printer_technology)
                        m_dependent_tabs.emplace_back(pu.tab_type);
                    if (pu.old_preset_dirty && !pu.new_preset_compatible)
                        pu.presets->discard_current_changes();
                }
            }
        }
	}

	if (! canceled && delete_current) {
		// Delete the file and select some other reasonable preset.
		// It does not matter which preset will be made active as the preset will be re-selected from the preset_name variable.
		// The 'external' presets will only be removed from the preset list, their files will not be deleted.
		try { 
			m_presets->delete_current_preset();
		} catch (const std::exception & /* e */) {
			//FIXME add some error reporting!
			canceled = true;
		}
	}

	if (canceled) {
		update_tab_ui();
		// Trigger the on_presets_changed event so that we also restore the previous value in the plater selector,
		// if this action was initiated from the platter.
		on_presets_changed();
	} else {
		if (current_dirty)
			m_presets->discard_current_changes();

		const bool is_selected = m_presets->select_preset_by_name(preset_name, false) || delete_current;
		assert(m_presets->get_edited_preset().name == preset_name || ! is_selected);
		// Mark the print & filament enabled if they are compatible with the currently selected preset.
		// The following method should not discard changes of current print or filament presets on change of a printer profile,
		// if they are compatible with the current printer.
		if (current_dirty || delete_current || print_tab || printer_tab)
			m_preset_bundle->update_compatible(true);
		// Initialize the UI from the current preset.
        if (printer_tab)
            static_cast<TabPrinter*>(this)->update_pages();

        if (! is_selected && printer_tab)
        {
            /* There is a case, when :
             * after Config Wizard applying we try to select previously selected preset, but 
             * in a current configuration this one:
             *  1. doesn't exist now,
             *  2. have another printer_technology
             * So, it is necessary to update list of dependent tabs 
             * to the corresponding printer_technology
             */
            const PrinterTechnology printer_technology = m_presets->get_edited_preset().printer_technology();
            if (printer_technology == ptFFF && m_dependent_tabs.front() != Preset::Type::TYPE_PRINT)
            	m_dependent_tabs = { Preset::Type::TYPE_PRINT, Preset::Type::TYPE_FILAMENT };
            else if (printer_technology == ptSLA && m_dependent_tabs.front() != Preset::Type::TYPE_SLA_PRINT)
                m_dependent_tabs = { Preset::Type::TYPE_SLA_PRINT, Preset::Type::TYPE_SLA_MATERIAL };
        }
		load_current_preset();
	}
}

// If the current preset is dirty, the user is asked whether the changes may be discarded.
// if the current preset was not dirty, or the user agreed to discard the changes, 1 is returned.
bool Tab::may_discard_current_dirty_preset(PresetCollection* presets /*= nullptr*/, const std::string& new_printer_name /*= ""*/)
{
	if (presets == nullptr) presets = m_presets;
	// Display a dialog showing the dirty options in a human readable form.
	const Preset& old_preset = presets->get_edited_preset();
	std::string   type_name  = presets->name();
	wxString      tab        = "          ";
	wxString      name       = old_preset.is_default ?
		wxString::Format(_(L("Default preset (%s)")), _(type_name)) :
		wxString::Format(_(L("Preset (%s)")), _(type_name)) + "\n" + tab + old_preset.name;

	// Collect descriptions of the dirty options.
	wxString changes;
	for (const std::string &opt_key : presets->current_dirty_options()) {
		const ConfigOptionDef &opt = m_config->def()->options.at(opt_key);
		/*std::string*/wxString name = "";
		if (! opt.category.empty())
			name += _(opt.category) + " > ";
		name += !opt.full_label.empty() ?
				_(opt.full_label) : 
				_(opt.label);
		changes += tab + /*from_u8*/(name) + "\n";
	}
	// Show a confirmation dialog with the list of dirty options.
	wxString message = name + "\n\n";
	if (new_printer_name.empty())
		message += _(L("has the following unsaved changes:"));
	else {
		message += (m_type == Slic3r::Preset::TYPE_PRINTER) ?
				_(L("is not compatible with printer")) :
				_(L("is not compatible with print profile"));
		message += wxString("\n") + tab + from_u8(new_printer_name) + "\n\n";
		message += _(L("and it has the following unsaved changes:"));
	}
	auto confirm = new wxMessageDialog(parent(),
		message + "\n" + changes + "\n\n" + _(L("Discard changes and continue anyway?")),
		_(L("Unsaved Changes")), wxYES_NO | wxNO_DEFAULT | wxICON_QUESTION);
	return confirm->ShowModal() == wxID_YES;
}

// If we are switching from the FFF-preset to the SLA, we should to control the printed objects if they have a part(s).
// Because of we can't to print the multi-part objects with SLA technology.
bool Tab::may_switch_to_SLA_preset()
{
    if (wxGetApp().obj_list()->has_multi_part_objects())
    {
        show_info( parent(), 
                    _(L("It's impossible to print multi-part object(s) with SLA technology.")) + "\n\n" +
                    _(L("Please check your object list before preset changing.")),
                    _(L("Attention!")) );
        return false;
    }
    return true;
}

void Tab::OnTreeSelChange(wxTreeEvent& event)
{
	if (m_disable_tree_sel_changed_event)         
        return;

// There is a bug related to Ubuntu overlay scrollbars, see https://github.com/prusa3d/PrusaSlicer/issues/898 and https://github.com/prusa3d/PrusaSlicer/issues/952.
// The issue apparently manifests when Show()ing a window with overlay scrollbars while the UI is frozen. For this reason,
// we will Thaw the UI prematurely on Linux. This means destroing the no_updates object prematurely.
#ifdef __linux__	
	std::unique_ptr<wxWindowUpdateLocker> no_updates(new wxWindowUpdateLocker(this));
#else
//	wxWindowUpdateLocker noUpdates(this);
#endif

    if (m_pages.empty())
        return;

	Page* page = nullptr;
    const auto sel_item = m_treectrl->GetSelection();
    const auto selection = sel_item ? m_treectrl->GetItemText(sel_item) : "";
    for (auto p : m_pages)
		if (p->title() == selection)
		{
			page = p.get();
			m_is_nonsys_values = page->m_is_nonsys_values;
			m_is_modified_values = page->m_is_modified_values;
			break;
		}
	if (page == nullptr) return;

	for (auto& el : m_pages)
//		if (el.get()->IsShown()) {
			el.get()->Hide();
//			break;
//		}

	#ifdef __linux__
	    no_updates.reset(nullptr);
	#endif

	update_undo_buttons();
	page->Show();
//	if (! page->layout_valid) {
		page->layout_valid = true;
		m_hsizer->Layout();
		Refresh();
//	}
}

void Tab::OnKeyDown(wxKeyEvent& event)
{
	if (event.GetKeyCode() == WXK_TAB)
		m_treectrl->Navigate(event.ShiftDown() ? wxNavigationKeyEvent::IsBackward : wxNavigationKeyEvent::IsForward);
	else
		event.Skip();
}

// Save the current preset into file.
// This removes the "dirty" flag of the preset, possibly creates a new preset under a new name,
// and activates the new preset.
// Wizard calls save_preset with a name "My Settings", otherwise no name is provided and this method
// opens a Slic3r::GUI::SavePresetWindow dialog.
void Tab::save_preset(std::string name /*= ""*/)
{
	// since buttons(and choices too) don't get focus on Mac, we set focus manually
	// to the treectrl so that the EVT_* events are fired for the input field having
	// focus currently.is there anything better than this ?
//!	m_treectrl->OnSetFocus();

	if (name.empty()) {
		const Preset &preset = m_presets->get_selected_preset();
        auto default_name = preset.is_default ? "Untitled" :
                            preset.is_system ? (boost::format(_utf8(L("%1% - Copy"))) % preset.name).str() : 
	                        preset.name;

 		bool have_extention = boost::iends_with(default_name, ".ini");
		if (have_extention) {
			size_t len = default_name.length()-4;
			default_name.resize(len);
		}
		//[map $_->name, grep !$_->default && !$_->external, @{$self->{presets}}],
		std::vector<std::string> values;
		for (size_t i = 0; i < m_presets->size(); ++i) {
			const Preset &preset = m_presets->preset(i);
			if (preset.is_default || preset.is_system || preset.is_external)
				continue;
			values.push_back(preset.name);
		}

		auto dlg = new SavePresetWindow(parent());
		dlg->build(title(), default_name, values);	
		if (dlg->ShowModal() != wxID_OK)
			return;
		name = dlg->get_name();
		if (name == "") {
			show_error(this, _(L("The supplied name is empty. It can't be saved.")));
			return;
		}
		const Preset *existing = m_presets->find_preset(name, false);
		if (existing && (existing->is_default || existing->is_system)) {
			show_error(this, _(L("Cannot overwrite a system profile.")));
			return;
		}
		if (existing && (existing->is_external)) {
			show_error(this, _(L("Cannot overwrite an external profile.")));
			return;
		}
	}

	// Save the preset into Slic3r::data_dir / presets / section_name / preset_name.ini
	m_presets->save_current_preset(name);
	// Mark the print & filament enabled if they are compatible with the currently selected preset.
	m_preset_bundle->update_compatible(false);
	// Add the new item into the UI component, remove dirty flags and activate the saved item.
	update_tab_ui();
	// Update the selection boxes at the platter.
	on_presets_changed();
	// If current profile is saved, "delete preset" button have to be enabled
	m_btn_delete_preset->Enable(true);

	if (m_type == Preset::TYPE_PRINTER)
		static_cast<TabPrinter*>(this)->m_initial_extruders_count = static_cast<TabPrinter*>(this)->m_extruders_count;
	update_changed_ui();
}

// Called for a currently selected preset.
void Tab::delete_preset()
{
	auto current_preset = m_presets->get_selected_preset();
	// Don't let the user delete the ' - default - ' configuration.
    std::string action = current_preset.is_external ? _utf8(L("remove")) : _utf8(L("delete"));
    // TRN  remove/delete
    const wxString msg = from_u8((boost::format(_utf8(L("Are you sure you want to %1% the selected preset?"))) % action).str());
	action = current_preset.is_external ? _utf8(L("Remove")) : _utf8(L("Delete"));
	// TRN  Remove/Delete
    wxString title = from_u8((boost::format(_utf8(L("%1% Preset"))) % action).str());  //action + _(L(" Preset"));
	if (current_preset.is_default ||
		wxID_YES != wxMessageDialog(parent(), msg, title, wxYES_NO | wxNO_DEFAULT | wxICON_QUESTION).ShowModal())
		return;
	// Select will handle of the preset dependencies, of saving & closing the depending profiles, and
	// finally of deleting the preset.
	this->select_preset("", true);
}

void Tab::toggle_show_hide_incompatible()
{
	m_show_incompatible_presets = !m_show_incompatible_presets;
	update_show_hide_incompatible_button();
	update_tab_ui();
}

void Tab::update_show_hide_incompatible_button()
{
	m_btn_hide_incompatible_presets->SetBitmap_(m_show_incompatible_presets ?
		m_bmp_show_incompatible_presets : m_bmp_hide_incompatible_presets);
	m_btn_hide_incompatible_presets->SetToolTip(m_show_incompatible_presets ?
		"Both compatible an incompatible presets are shown. Click to hide presets not compatible with the current printer." :
		"Only compatible presets are shown. Click to show both the presets compatible and not compatible with the current printer.");
}

void Tab::update_ui_from_settings()
{
	// Show the 'show / hide presets' button only for the print and filament tabs, and only if enabled
	// in application preferences.
	m_show_btn_incompatible_presets = wxGetApp().app_config->get("show_incompatible_presets")[0] == '1' ? true : false;
	bool show = m_show_btn_incompatible_presets && m_type != Slic3r::Preset::TYPE_PRINTER;
	Layout();
	show ? m_btn_hide_incompatible_presets->Show() :  m_btn_hide_incompatible_presets->Hide();
	// If the 'show / hide presets' button is hidden, hide the incompatible presets.
	if (show) {
		update_show_hide_incompatible_button();
	}
	else {
		if (m_show_incompatible_presets) {
			m_show_incompatible_presets = false;
			update_tab_ui();
		}
	}
}

// Return a callback to create a Tab widget to mark the preferences as compatible / incompatible to the current printer.
wxSizer* Tab::compatible_widget_create(wxWindow* parent, PresetDependencies &deps)
{
	deps.checkbox = new wxCheckBox(parent, wxID_ANY, _(L("All")));
	deps.checkbox->SetFont(Slic3r::GUI::wxGetApp().normal_font());
    add_scaled_button(parent, &deps.btn, "printer_white", wxString::Format(" %s %s", _(L("Set")), dots), wxBU_LEFT | wxBU_EXACTFIT);
    deps.btn->SetFont(Slic3r::GUI::wxGetApp().normal_font());

	auto sizer = new wxBoxSizer(wxHORIZONTAL);
	sizer->Add((deps.checkbox), 0, wxALIGN_CENTER_VERTICAL);
	sizer->Add((deps.btn), 0, wxALIGN_CENTER_VERTICAL);

	deps.checkbox->Bind(wxEVT_CHECKBOX, ([this, &deps](wxCommandEvent e)
	{
		deps.btn->Enable(! deps.checkbox->GetValue());
		// All printers have been made compatible with this preset.
		if (deps.checkbox->GetValue())
			this->load_key_value(deps.key_list, std::vector<std::string> {});
		this->get_field(deps.key_condition)->toggle(deps.checkbox->GetValue());
		this->update_changed_ui();
	}) );

	deps.btn->Bind(wxEVT_BUTTON, ([this, parent, &deps](wxCommandEvent e)
	{
		// Collect names of non-default non-external profiles.
		PrinterTechnology printer_technology = m_preset_bundle->printers.get_edited_preset().printer_technology();
		PresetCollection &depending_presets  = (deps.type == Preset::TYPE_PRINTER) ? m_preset_bundle->printers :
				(printer_technology == ptFFF) ? m_preset_bundle->prints : m_preset_bundle->sla_prints;
		wxArrayString presets;
		for (size_t idx = 0; idx < depending_presets.size(); ++ idx)
		{
			Preset& preset = depending_presets.preset(idx);
			bool add = ! preset.is_default && ! preset.is_external;
			if (add && deps.type == Preset::TYPE_PRINTER)
				// Only add printers with the same technology as the active printer.
				add &= preset.printer_technology() == printer_technology;
			if (add)
				presets.Add(from_u8(preset.name));
		}

		wxMultiChoiceDialog dlg(parent, deps.dialog_title, deps.dialog_label, presets);
		// Collect and set indices of depending_presets marked as compatible.
		wxArrayInt selections;
		auto *compatible_printers = dynamic_cast<const ConfigOptionStrings*>(m_config->option(deps.key_list));
		if (compatible_printers != nullptr || !compatible_printers->values.empty())
			for (auto preset_name : compatible_printers->values)
				for (size_t idx = 0; idx < presets.GetCount(); ++idx)
					if (presets[idx] == preset_name) {
						selections.Add(idx);
						break;
					}
		dlg.SetSelections(selections);
		std::vector<std::string> value;
		// Show the dialog.
		if (dlg.ShowModal() == wxID_OK) {
			selections.Clear();
			selections = dlg.GetSelections();
			for (auto idx : selections)
				value.push_back(presets[idx].ToUTF8().data());
			if (value.empty()) {
				deps.checkbox->SetValue(1);
				deps.btn->Disable();
			}
			// All depending_presets have been made compatible with this preset.
			this->load_key_value(deps.key_list, value);
			this->update_changed_ui();
		}
	}));
	return sizer;
}

void Tab::compatible_widget_reload(PresetDependencies &deps)
{
	bool has_any = ! m_config->option<ConfigOptionStrings>(deps.key_list)->values.empty();
	has_any ? deps.btn->Enable() : deps.btn->Disable();
	deps.checkbox->SetValue(! has_any);
	this->get_field(deps.key_condition)->toggle(! has_any);
}

void Tab::fill_icon_descriptions()
{
	m_icon_descriptions.emplace_back(&m_bmp_value_lock, L("LOCKED LOCK"),
        // TRN Description for "LOCKED LOCK"
		L("indicates that the settings are the same as the system (or default) values for the current option group"));

    m_icon_descriptions.emplace_back(&m_bmp_value_unlock, L("UNLOCKED LOCK"),
        // TRN Description for "UNLOCKED LOCK"
		L("indicates that some settings were changed and are not equal to the system (or default) values for "
		"the current option group.\n"
		"Click the UNLOCKED LOCK icon to reset all settings for current option group to "
		"the system (or default) values."));

    m_icon_descriptions.emplace_back(&m_bmp_white_bullet, L("WHITE BULLET"),
        // TRN Description for "WHITE BULLET"
        L("for the left button: \tindicates a non-system (or non-default) preset,\n"
		"for the right button: \tindicates that the settings hasn't been modified."));

    m_icon_descriptions.emplace_back(&m_bmp_value_revert, L("BACK ARROW"),
        // TRN Description for "BACK ARROW"
        L("indicates that the settings were changed and are not equal to the last saved preset for "
		"the current option group.\n"
		"Click the BACK ARROW icon to reset all settings for the current option group to "
		"the last saved preset."));
}

void Tab::set_tooltips_text()
{
	// --- Tooltip text for reset buttons (for whole options group)
	// Text to be shown on the "Revert to system" aka "Lock to system" button next to each input field.
	m_ttg_value_lock =		_(L("LOCKED LOCK icon indicates that the settings are the same as the system (or default) values "
								"for the current option group"));
	m_ttg_value_unlock =	_(L("UNLOCKED LOCK icon indicates that some settings were changed and are not equal "
								"to the system (or default) values for the current option group.\n"
								"Click to reset all settings for current option group to the system (or default) values."));
	m_ttg_white_bullet_ns =	_(L("WHITE BULLET icon indicates a non system (or non default) preset."));
	m_ttg_non_system =		&m_ttg_white_bullet_ns;
	// Text to be shown on the "Undo user changes" button next to each input field.
	m_ttg_white_bullet =	_(L("WHITE BULLET icon indicates that the settings are the same as in the last saved "
								"preset for the current option group."));
	m_ttg_value_revert =	_(L("BACK ARROW icon indicates that the settings were changed and are not equal to "
								"the last saved preset for the current option group.\n"
								"Click to reset all settings for the current option group to the last saved preset."));

	// --- Tooltip text for reset buttons (for each option in group)
	// Text to be shown on the "Revert to system" aka "Lock to system" button next to each input field.
	m_tt_value_lock =		_(L("LOCKED LOCK icon indicates that the value is the same as the system (or default) value."));
	m_tt_value_unlock =		_(L("UNLOCKED LOCK icon indicates that the value was changed and is not equal "
								"to the system (or default) value.\n"
								"Click to reset current value to the system (or default) value."));
	// 	m_tt_white_bullet_ns=	_(L("WHITE BULLET icon indicates a non system preset."));
	m_tt_non_system =		&m_ttg_white_bullet_ns;
	// Text to be shown on the "Undo user changes" button next to each input field.
	m_tt_white_bullet =		_(L("WHITE BULLET icon indicates that the value is the same as in the last saved preset."));
	m_tt_value_revert =		_(L("BACK ARROW icon indicates that the value was changed and is not equal to the last saved preset.\n"
								"Click to reset current value to the last saved preset."));
}

void Page::reload_config()
{
	for (auto group : m_optgroups)
		group->reload_config();
}

void Page::update_visibility(ConfigOptionMode mode)
{
    bool ret_val = false;
    for (auto group : m_optgroups)
        ret_val = group->update_visibility(mode) || ret_val;

    m_show = ret_val;
}

void Page::msw_rescale()
{
    for (auto group : m_optgroups)
        group->msw_rescale();
}

Field* Page::get_field(const t_config_option_key& opt_key, int opt_index /*= -1*/) const
{
	Field* field = nullptr;
	for (auto opt : m_optgroups) {
		field = opt->get_fieldc(opt_key, opt_index);
		if (field != nullptr)
			return field;
	}
	return field;
}

bool Page::set_value(const t_config_option_key& opt_key, const boost::any& value) {
	bool changed = false;
	for(auto optgroup: m_optgroups) {
		if (optgroup->set_value(opt_key, value))
			changed = 1 ;
	}
	return changed;
}

// package Slic3r::GUI::Tab::Page;
ConfigOptionsGroupShp Page::new_optgroup(const wxString& title, int noncommon_label_width /*= -1*/)
{
    auto extra_column = [this](wxWindow* parent, const Line& line)
    {
        std::string bmp_name;
        const std::vector<Option>& options = line.get_options();
        int mode_id = int(options[0].opt.mode);
        const wxBitmap& bitmap = options.size() == 0 || options[0].opt.gui_type == "legend" ? wxNullBitmap :
                                 m_mode_bitmap_cache[mode_id].bmp();
        auto bmp = new wxStaticBitmap(parent, wxID_ANY, bitmap);
        bmp->SetClientData((void*)&m_mode_bitmap_cache[mode_id]);

        bmp->SetBackgroundStyle(wxBG_STYLE_PAINT);
        return bmp;
    };

	//! config_ have to be "right"
	ConfigOptionsGroupShp optgroup = std::make_shared<ConfigOptionsGroup>(this, title, m_config, true, extra_column);
	if (noncommon_label_width >= 0)
		optgroup->label_width = noncommon_label_width;

#ifdef __WXOSX__
		auto tab = GetParent()->GetParent();
#else
		auto tab = GetParent();
#endif
	optgroup->m_on_change = [this, tab](t_config_option_key opt_key, boost::any value) {
		//! This function will be called from OptionGroup.
		//! Using of CallAfter is redundant.
		//! And in some cases it causes update() function to be recalled again
//!        wxTheApp->CallAfter([this, opt_key, value]() {
			static_cast<Tab*>(tab)->update_dirty();
			static_cast<Tab*>(tab)->on_value_change(opt_key, value);
//!        });
	};

	optgroup->m_get_initial_config = [this, tab]() {
		DynamicPrintConfig config = static_cast<Tab*>(tab)->m_presets->get_selected_preset().config;
		return config;
	};

	optgroup->m_get_sys_config = [this, tab]() {
		DynamicPrintConfig config = static_cast<Tab*>(tab)->m_presets->get_selected_preset_parent()->config;
		return config;
	};

	optgroup->have_sys_config = [this, tab]() {
		return static_cast<Tab*>(tab)->m_presets->get_selected_preset_parent() != nullptr;
	};

    optgroup->rescale_extra_column_item = [this](wxWindow* win) {
        auto *ctrl = dynamic_cast<wxStaticBitmap*>(win);
        if (ctrl == nullptr)
            return;

        ctrl->SetBitmap(reinterpret_cast<ScalableBitmap*>(ctrl->GetClientData())->bmp());
    };

	vsizer()->Add(optgroup->sizer, 0, wxEXPAND | wxALL, 10);
	m_optgroups.push_back(optgroup);

	return optgroup;
}

void SavePresetWindow::build(const wxString& title, const std::string& default_name, std::vector<std::string> &values)
{
    // TRN Preset
	auto text = new wxStaticText(this, wxID_ANY, wxString::Format(_(L("Save %s as:")), title), 
									wxDefaultPosition, wxDefaultSize);
	m_combo = new wxComboBox(this, wxID_ANY, from_u8(default_name), 
							wxDefaultPosition, wxDefaultSize, 0, 0, wxTE_PROCESS_ENTER);
	for (auto value : values)
		m_combo->Append(from_u8(value));
	auto buttons = CreateStdDialogButtonSizer(wxOK | wxCANCEL);

	auto sizer = new wxBoxSizer(wxVERTICAL);
	sizer->Add(text, 0, wxEXPAND | wxALL, 10);
	sizer->Add(m_combo, 0, wxEXPAND | wxLEFT | wxRIGHT, 10);
	sizer->Add(buttons, 0, wxALIGN_CENTER_HORIZONTAL | wxALL, 10);

	wxButton* btn = static_cast<wxButton*>(FindWindowById(wxID_OK, this));
	btn->Bind(wxEVT_BUTTON, [this](wxCommandEvent&) { accept(); });
	m_combo->Bind(wxEVT_TEXT_ENTER, [this](wxCommandEvent&) { accept(); });

	SetSizer(sizer);
	sizer->SetSizeHints(this);
}

void SavePresetWindow::accept()
{
	m_chosen_name = normalize_utf8_nfc(m_combo->GetValue().ToUTF8());
	if (!m_chosen_name.empty()) {
		const char* unusable_symbols = "<>[]:/\\|?*\"";
		bool is_unusable_symbol = false;
		bool is_unusable_suffix = false;
		const std::string unusable_suffix = PresetCollection::get_suffix_modified();//"(modified)";
		for (size_t i = 0; i < std::strlen(unusable_symbols); i++) {
			if (m_chosen_name.find_first_of(unusable_symbols[i]) != std::string::npos) {
				is_unusable_symbol = true;
				break;
			}
		}
		if (m_chosen_name.find(unusable_suffix) != std::string::npos)
			is_unusable_suffix = true;

		if (is_unusable_symbol) {
			show_error(this,_(L("The supplied name is not valid;")) + "\n" +
							_(L("the following characters are not allowed:")) + " " + unusable_symbols);
		}
		else if (is_unusable_suffix) {
			show_error(this,_(L("The supplied name is not valid;")) + "\n" +
							_(L("the following suffix is not allowed:")) + "\n\t" +
							wxString::FromUTF8(unusable_suffix.c_str()));
		}
		else if (m_chosen_name == "- default -") {
			show_error(this, _(L("The supplied name is not available.")));
		}
		else {
			EndModal(wxID_OK);
		}
	}
}

void TabSLAMaterial::build()
{
    m_presets = &m_preset_bundle->sla_materials;
    load_initial_data();

    auto page = add_options_page(_(L("Material")), "resin");

    auto optgroup = page->new_optgroup(_(L("Layers")));
//     optgroup->append_single_option_line("layer_height");
    optgroup->append_single_option_line("initial_layer_height");

    optgroup = page->new_optgroup(_(L("Exposure")));
    optgroup->append_single_option_line("exposure_time");
    optgroup->append_single_option_line("initial_exposure_time");

    optgroup = page->new_optgroup(_(L("Corrections")));
    optgroup->label_width = 19;//190;
    std::vector<std::string> corrections = {"material_correction"};
//    std::vector<std::string> axes{ "X", "Y", "Z" };
    std::vector<std::string> axes{ "XY", "Z" };
    for (auto& opt_key : corrections) {
        auto line = Line{ _(m_config->def()->get(opt_key)->full_label), "" };
        int id = 0;
        for (auto& axis : axes) {
            auto opt = optgroup->get_option(opt_key, id);
            opt.opt.label = axis;
            opt.opt.width = 6;
            line.append_option(opt);
            ++id;
        }
        optgroup->append_line(line);
    }

    page = add_options_page(_(L("Notes")), "note.png");
    optgroup = page->new_optgroup(_(L("Notes")), 0);
    optgroup->label_width = 0;
    Option option = optgroup->get_option("material_notes");
    option.opt.full_width = true;
    option.opt.height = 25;//250;
    optgroup->append_single_option_line(option);

    page = add_options_page(_(L("Dependencies")), "wrench.png");
    optgroup = page->new_optgroup(_(L("Profile dependencies")));
    Line line = optgroup->create_single_option_line("compatible_printers");
    line.widget = [this](wxWindow* parent) {
        return compatible_widget_create(parent, m_compatible_printers);
    };
    optgroup->append_line(line, &m_colored_Label);
    option = optgroup->get_option("compatible_printers_condition");
    option.opt.full_width = true;
    optgroup->append_single_option_line(option);

    line = optgroup->create_single_option_line("compatible_prints");
    line.widget = [this](wxWindow* parent) {
		return compatible_widget_create(parent, m_compatible_prints);
	};
	optgroup->append_line(line, &m_colored_Label);
	option = optgroup->get_option("compatible_prints_condition");
	option.opt.full_width = true;
	optgroup->append_single_option_line(option);

    line = Line{ "", "" };
    line.full_width = 1;
    line.widget = [this](wxWindow* parent) {
        return description_line_widget(parent, &m_parent_preset_description_line);
    };
    optgroup->append_line(line);
}

// Reload current config (aka presets->edited_preset->config) into the UI fields.
void TabSLAMaterial::reload_config()
{
	this->compatible_widget_reload(m_compatible_printers);
	this->compatible_widget_reload(m_compatible_prints);
	Tab::reload_config();
}

void TabSLAMaterial::update()
{
    if (m_preset_bundle->printers.get_selected_preset().printer_technology() == ptFFF)
        return;
    
// #ys_FIXME. Just a template for this function
//     m_update_cnt++;
//     ! something to update
//     m_update_cnt--;
// 
//     if (m_update_cnt == 0)
        wxGetApp().mainframe->on_config_changed(m_config);
}

void TabSLAPrint::build()
{
    m_presets = &m_preset_bundle->sla_prints;
    load_initial_data();

    auto page = add_options_page(_(L("Layers and perimeters")), "layers");

    auto optgroup = page->new_optgroup(_(L("Layers")));
    optgroup->append_single_option_line("layer_height");
    optgroup->append_single_option_line("faded_layers");

    page = add_options_page(_(L("Supports")), "support"/*"sla_supports"*/);
    optgroup = page->new_optgroup(_(L("Supports")));
    optgroup->append_single_option_line("supports_enable");

    optgroup = page->new_optgroup(_(L("Support head")));
    optgroup->append_single_option_line("support_head_front_diameter");
    optgroup->append_single_option_line("support_head_penetration");
    optgroup->append_single_option_line("support_head_width");

    optgroup = page->new_optgroup(_(L("Support pillar")));
    optgroup->append_single_option_line("support_pillar_diameter");
    optgroup->append_single_option_line("support_pillar_connection_mode");
    optgroup->append_single_option_line("support_buildplate_only");
    // TODO: This parameter is not used at the moment.
    // optgroup->append_single_option_line("support_pillar_widening_factor");
    optgroup->append_single_option_line("support_base_diameter");
    optgroup->append_single_option_line("support_base_height");
    optgroup->append_single_option_line("support_base_safety_distance");
    optgroup->append_single_option_line("support_object_elevation");

    optgroup = page->new_optgroup(_(L("Connection of the support sticks and junctions")));
    optgroup->append_single_option_line("support_critical_angle");
    optgroup->append_single_option_line("support_max_bridge_length");
    optgroup->append_single_option_line("support_max_pillar_link_distance");

    optgroup = page->new_optgroup(_(L("Automatic generation")));
    optgroup->append_single_option_line("support_points_density_relative");
    optgroup->append_single_option_line("support_points_minimal_distance");

    page = add_options_page(_(L("Pad")), "pad");
    optgroup = page->new_optgroup(_(L("Pad")));
    optgroup->append_single_option_line("pad_enable");
    optgroup->append_single_option_line("pad_wall_thickness");
    optgroup->append_single_option_line("pad_wall_height");
    optgroup->append_single_option_line("pad_max_merge_distance");
    // TODO: Disabling this parameter for the beta release
//    optgroup->append_single_option_line("pad_edge_radius");
    optgroup->append_single_option_line("pad_wall_slope");
    
    optgroup->append_single_option_line("pad_object_gap");
    optgroup->append_single_option_line("pad_object_connector_stride");
    optgroup->append_single_option_line("pad_object_connector_width");
    optgroup->append_single_option_line("pad_object_connector_penetration");
    
	page = add_options_page(_(L("Advanced")), "wrench");
	optgroup = page->new_optgroup(_(L("Slicing")));
	optgroup->append_single_option_line("slice_closing_radius");

	page = add_options_page(_(L("Output options")), "output+page_white");
	optgroup = page->new_optgroup(_(L("Output file")));
	Option option = optgroup->get_option("output_filename_format");
	option.opt.full_width = true;
	optgroup->append_single_option_line(option);

    page = add_options_page(_(L("Dependencies")), "wrench");
    optgroup = page->new_optgroup(_(L("Profile dependencies")));
    Line line = optgroup->create_single_option_line("compatible_printers");//Line { _(L("Compatible printers")), "" };
    line.widget = [this](wxWindow* parent) {
        return compatible_widget_create(parent, m_compatible_printers);
    };
    optgroup->append_line(line, &m_colored_Label);

    option = optgroup->get_option("compatible_printers_condition");
    option.opt.full_width = true;
    optgroup->append_single_option_line(option);

    line = Line{ "", "" };
    line.full_width = 1;
    line.widget = [this](wxWindow* parent) {
        return description_line_widget(parent, &m_parent_preset_description_line);
    };
    optgroup->append_line(line);
}

// Reload current config (aka presets->edited_preset->config) into the UI fields.
void TabSLAPrint::reload_config()
{
	this->compatible_widget_reload(m_compatible_printers);
	Tab::reload_config();
}

void TabSLAPrint::update()
{
<<<<<<< HEAD
    if (m_preset_bundle->printers.get_selected_preset().printer_technology()
        == ptFFF)
        return; // #ys_FIXME

    // #ys_FIXME
    m_update_cnt++;

    double head_penetration = m_config->opt_float("support_head_penetration");
    double head_width       = m_config->opt_float("support_head_width");
    if (head_penetration > head_width) {
        wxString msg_text = _(
            L("Head penetration should not be greater than the head width."));

        auto dialog = new wxMessageDialog(parent(),
                                          msg_text,
                                          _(L("Invalid Head penetration")),
                                          wxICON_WARNING | wxOK);

        DynamicPrintConfig new_conf = *m_config;
        if (dialog->ShowModal() == wxID_OK) {
            new_conf.set_key_value("support_head_penetration",
                                   new ConfigOptionFloat(head_width));
        }

        load_config(new_conf);
    }

    double pinhead_d = m_config->opt_float("support_head_front_diameter");
    double pillar_d  = m_config->opt_float("support_pillar_diameter");
    if (pinhead_d > pillar_d) {
        wxString msg_text = _(L(
            "Pinhead diameter should be smaller than the pillar diameter."));

        auto dialog = new wxMessageDialog(parent(),
                                          msg_text,
                                          _(L("Invalid pinhead diameter")),
                                          wxICON_WARNING | wxOK);

        DynamicPrintConfig new_conf = *m_config;
        if (dialog->ShowModal() == wxID_OK) {
            new_conf.set_key_value("support_head_front_diameter",
                                   new ConfigOptionFloat(pillar_d / 2.0));
        }

        load_config(new_conf);
    }
    
    // if(m_config->opt_float("support_object_elevation") < EPSILON &&
    //    m_config->opt_bool("pad_enable")) {
    //     // TODO: disable editding of:
    //     // pad_object_connector_stride
    //     // pad_object_connector_width
    //     // pad_object_connector_penetration
    // }

    m_update_cnt--;

    if (m_update_cnt == 0) wxGetApp().mainframe->on_config_changed(m_config);
=======
    if (m_preset_bundle->printers.get_selected_preset().printer_technology() == ptFFF)
        return;

     m_update_cnt++;

     double head_penetration = m_config->opt_float("support_head_penetration");
     double head_width = m_config->opt_float("support_head_width");
     if(head_penetration > head_width) {
         wxString msg_text = _(L("Head penetration should not be greater than the head width."));
         auto dialog = new wxMessageDialog(parent(), msg_text, _(L("Invalid Head penetration")), wxICON_WARNING | wxOK);
         DynamicPrintConfig new_conf = *m_config;
         if (dialog->ShowModal() == wxID_OK) {
             new_conf.set_key_value("support_head_penetration", new ConfigOptionFloat(head_width));
         }

         load_config(new_conf);
     }

     double pinhead_d = m_config->opt_float("support_head_front_diameter");
     double pillar_d     = m_config->opt_float("support_pillar_diameter");
     if(pinhead_d > pillar_d) {
         wxString msg_text = _(L("Pinhead diameter should be smaller than the pillar diameter."));
         auto dialog = new wxMessageDialog(parent(), msg_text, _(L("Invalid pinhead diameter")), wxICON_WARNING | wxOK);
         DynamicPrintConfig new_conf = *m_config;
         if (dialog->ShowModal() == wxID_OK) {
             new_conf.set_key_value("support_head_front_diameter", new ConfigOptionFloat(pillar_d / 2.0));
         }

         load_config(new_conf);
     }

     m_update_cnt--;

     if (m_update_cnt == 0)
    wxGetApp().mainframe->on_config_changed(m_config);
>>>>>>> 18fcb646
}

} // GUI
} // Slic3r<|MERGE_RESOLUTION|>--- conflicted
+++ resolved
@@ -3581,13 +3581,10 @@
 
 void TabSLAPrint::update()
 {
-<<<<<<< HEAD
-    if (m_preset_bundle->printers.get_selected_preset().printer_technology()
-        == ptFFF)
-        return; // #ys_FIXME
-
-    // #ys_FIXME
-    m_update_cnt++;
+    if (m_preset_bundle->printers.get_selected_preset().printer_technology() == ptFFF)
+        return;
+
+     m_update_cnt++;
 
     double head_penetration = m_config->opt_float("support_head_penetration");
     double head_width       = m_config->opt_float("support_head_width");
@@ -3640,43 +3637,6 @@
     m_update_cnt--;
 
     if (m_update_cnt == 0) wxGetApp().mainframe->on_config_changed(m_config);
-=======
-    if (m_preset_bundle->printers.get_selected_preset().printer_technology() == ptFFF)
-        return;
-
-     m_update_cnt++;
-
-     double head_penetration = m_config->opt_float("support_head_penetration");
-     double head_width = m_config->opt_float("support_head_width");
-     if(head_penetration > head_width) {
-         wxString msg_text = _(L("Head penetration should not be greater than the head width."));
-         auto dialog = new wxMessageDialog(parent(), msg_text, _(L("Invalid Head penetration")), wxICON_WARNING | wxOK);
-         DynamicPrintConfig new_conf = *m_config;
-         if (dialog->ShowModal() == wxID_OK) {
-             new_conf.set_key_value("support_head_penetration", new ConfigOptionFloat(head_width));
-         }
-
-         load_config(new_conf);
-     }
-
-     double pinhead_d = m_config->opt_float("support_head_front_diameter");
-     double pillar_d     = m_config->opt_float("support_pillar_diameter");
-     if(pinhead_d > pillar_d) {
-         wxString msg_text = _(L("Pinhead diameter should be smaller than the pillar diameter."));
-         auto dialog = new wxMessageDialog(parent(), msg_text, _(L("Invalid pinhead diameter")), wxICON_WARNING | wxOK);
-         DynamicPrintConfig new_conf = *m_config;
-         if (dialog->ShowModal() == wxID_OK) {
-             new_conf.set_key_value("support_head_front_diameter", new ConfigOptionFloat(pillar_d / 2.0));
-         }
-
-         load_config(new_conf);
-     }
-
-     m_update_cnt--;
-
-     if (m_update_cnt == 0)
-    wxGetApp().mainframe->on_config_changed(m_config);
->>>>>>> 18fcb646
 }
 
 } // GUI
