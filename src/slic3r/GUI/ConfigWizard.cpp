--- conflicted
+++ resolved
@@ -1515,20 +1515,10 @@
 //                for (const auto &pair : bundles)
                     for (const auto &printer : pair.second.preset_bundle->printers)
                         // Filter out inapplicable printers
-<<<<<<< HEAD
                         if (printer.is_visible && printer.printer_technology() == ptFFF && 
-                        	is_compatible_with_printer(PresetWithVendorProfile(filament, nullptr), PresetWithVendorProfile(printer, nullptr))) {
-=======
-                        if (!printer.is_visible || printer.printer_technology() != ptFFF) {
-                            continue;
-                        }
-
-                        if (filament.is_compatible_with_printer(printer)) {
+                        	is_compatible_with_printer(PresetWithVendorProfile(filament, nullptr), PresetWithVendorProfile(printer, nullptr)) &&
                             // Check if filament is already added
-                            if (filaments.containts(&filament)) 
-                                continue;
-
->>>>>>> f991017a
+                        	! filaments.containts(&filament)) {
                             filaments.push(&filament);
                             if (!filament.alias.empty())
                                 aliases_fff[filament.alias].insert(filament.name);
@@ -1552,20 +1542,10 @@
 //                for (const auto &pair : bundles) 
                     for (const auto &printer : pair.second.preset_bundle->printers)
                         // Filter out inapplicable printers
-<<<<<<< HEAD
                         if (printer.is_visible && printer.printer_technology() == ptSLA && 
-                        	is_compatible_with_printer(PresetWithVendorProfile(material, nullptr), PresetWithVendorProfile(printer, nullptr))) {
-=======
-                        if (!printer.is_visible || printer.printer_technology() != ptSLA) {
-                            continue;
-                        }
-
-                        if (material.is_compatible_with_printer(printer)) {
+                        	is_compatible_with_printer(PresetWithVendorProfile(material, nullptr), PresetWithVendorProfile(printer, nullptr)) &&
                             // Check if material is already added
-                            if (sla_materials.containts(&material))
-                                continue;
-
->>>>>>> f991017a
+                        	! sla_materials.containts(&material)) {
                             sla_materials.push(&material);
                             if (!material.alias.empty())
                                 aliases_sla[material.alias].insert(material.name);
