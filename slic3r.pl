--- conflicted
+++ resolved
@@ -103,14 +103,8 @@
         no warnings 'once';
         $Slic3r::GUI::datadir       = Slic3r::decode_path($opt{datadir} // '');
         $Slic3r::GUI::no_controller = $opt{no_controller};
-<<<<<<< HEAD
         $Slic3r::GUI::autosave      = Slic3r::decode_path($opt{autosave} // '');
-=======
-        $Slic3r::GUI::no_plater     = $opt{no_plater};
-        $Slic3r::GUI::mode          = $opt{gui_mode};
-        $Slic3r::GUI::autosave      = $opt{autosave};
         $Slic3r::GUI::threads       = $opt{threads};
->>>>>>> 9dbe2eea
     }
     $gui = Slic3r::GUI->new;
     setlocale(LC_NUMERIC, 'C');
